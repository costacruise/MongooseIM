{erl_opts, [debug_info,
            {i, ["include"]}]}.

{require_otp_vsn, "1[789]"}.

{deps, [
        {usec, ".*", {git, "git://github.com/esl/usec.git", {branch, "master"}}},
        {bbmustache, ".*", {git, "https://github.com/soranoba/bbmustache.git", "v1.4.0"}},
        {katt, ".*", {git, "git://github.com/for-GET/katt.git", {tag, "1.5.2"}}},
        {erlsh, ".*", {git, "git://github.com/proger/erlsh.git", "2fce513"}},
        {jiffy, ".*", {git, "git://github.com/davisp/jiffy.git", "0.14.8"}},
        {proper, ".*", {git, "https://github.com/manopapad/proper.git", "v1.2"}},
<<<<<<< HEAD
        {cowboy, ".*", {git, "git://github.com/ninenines/cowboy.git", {tag, "1.0.4"}}},
        {shotgun, ".*", {git, "https://github.com/inaka/shotgun.git", "4e67065"}},
        {jwerl, ".*", {git, "git://github.com/astro/jwerl.git", {branch, "master"}}},
        {jsx, ".*", {git, "https://github.com/talentdeficit/jsx.git", {tag, "v2.8.0"}}}
=======
        {exml, ".*", {git, "git://github.com/esl/exml.git", "d365533"}},
        {escalus, ".*", {git, "git://github.com/esl/escalus.git", "b9c1dd6"}},
        %% Switch cowboy to upstream after ditching support for OTP 17.x
        {cowboy, ".*", {git, "git://github.com/rslota/cowboy.git", {tag, "2.0.0-pre.7-r17"}}},
        {shotgun, ".*", {git, "https://github.com/inaka/shotgun.git", "4e67065"}}
>>>>>>> 12579d51
]}.<|MERGE_RESOLUTION|>--- conflicted
+++ resolved
@@ -10,16 +10,11 @@
         {erlsh, ".*", {git, "git://github.com/proger/erlsh.git", "2fce513"}},
         {jiffy, ".*", {git, "git://github.com/davisp/jiffy.git", "0.14.8"}},
         {proper, ".*", {git, "https://github.com/manopapad/proper.git", "v1.2"}},
-<<<<<<< HEAD
-        {cowboy, ".*", {git, "git://github.com/ninenines/cowboy.git", {tag, "1.0.4"}}},
-        {shotgun, ".*", {git, "https://github.com/inaka/shotgun.git", "4e67065"}},
-        {jwerl, ".*", {git, "git://github.com/astro/jwerl.git", {branch, "master"}}},
-        {jsx, ".*", {git, "https://github.com/talentdeficit/jsx.git", {tag, "v2.8.0"}}}
-=======
         {exml, ".*", {git, "git://github.com/esl/exml.git", "d365533"}},
         {escalus, ".*", {git, "git://github.com/esl/escalus.git", "b9c1dd6"}},
         %% Switch cowboy to upstream after ditching support for OTP 17.x
         {cowboy, ".*", {git, "git://github.com/rslota/cowboy.git", {tag, "2.0.0-pre.7-r17"}}},
-        {shotgun, ".*", {git, "https://github.com/inaka/shotgun.git", "4e67065"}}
->>>>>>> 12579d51
+        {shotgun, ".*", {git, "https://github.com/inaka/shotgun.git", "4e67065"}},
+        {jwerl, ".*", {git, "git://github.com/astro/jwerl.git", {branch, "master"}}},
+        {jsx, ".*", {git, "https://github.com/talentdeficit/jsx.git", {tag, "v2.8.0"}}}
 ]}.