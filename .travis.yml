language: erlang
dist: trusty
sudo: required
addons:
    apt:
        packages:
        - libpam0g-dev
        - libexpat1-dev
        - odbc-postgresql
        - slapd
        - ldap-utils
before_install:
        - tools/travis-generate-pass.sh
        - tools/configure $REL_CONFIG
install:
        - ./rebar3 compile
        - make dev
        - tools/travis-build-tests.sh
before_script:
        - tools/travis-setup-db.sh
        - if [ $PRESET = 'ldap_mnesia' ]; then sudo tools/travis-setup-ldap.sh; fi
script: tools/travis-test.sh -p $PRESET

after_failure:
        - cat `ls -1 -d -t apps/ejabberd/logs/ct_run* | head -1`/apps.ejabberd.logs/run.*/suite.log
        - if [ -s _build/mim1/rel/mongooseim/log/crash.log ]; then cat _build/mim1/rel/mongooseim/log/crash.log; fi
        - if [ -s _build/mim2/rel/mongooseim/log/crash.log ]; then cat _build/mim2/rel/mongooseim/log/crash.log; fi
        - tail -100 _build/mim1/rel/mongooseim/log/ejabberd.log
        - tail -100 _build/mim2/rel/mongooseim/log/ejabberd.log

after_success:
        - ./rebar3 coveralls send
        - if [ $PRESET = 'internal_mnesia' ] && [ $TRAVIS_OTP_RELEASE = "18.3" ]; then tools/travis-build-and-push-docker.sh; fi

after_script:
        - sudo pip install awscli --ignore-installed six
        - if [ $TRAVIS_SECURE_ENV_VARS == 'true' ]; then tools/travis-upload-to-s3.sh; fi

services:
        - redis-server
        - docker

branches:
        only:
                - master
                - stable
                - /^rel\-\d+\.\d+$/
                - /^\d+\.\d+\.\d+([a-z0-9\-\+])*/

otp_release:
        - 18.3
env:
        - PRESET=internal_mnesia DB=mnesia REL_CONFIG=with-all
        - PRESET=mysql_redis DB=mysql REL_CONFIG="with-mysql with-redis"
        - PRESET=odbc_pgsql_mnesia DB=pgsql REL_CONFIG=with-odbc
        - PRESET=ldap_mnesia DB=mnesia REL_CONFIG=with-none
        - PRESET=riak_mnesia DB=riak REL_CONFIG=with-riak
        - PRESET=cassandra_mnesia DB=cassandra REL_CONFIG=with-cassandra CASSANDRA_VERSION=3.9

matrix:
    include:
        - otp_release: 19.2
          env: PRESET=dialyzer_only
        - otp_release: 19.2
          env: PRESET=pgsql_mnesia DB=pgsql REL_CONFIG=with-pgsql
        - otp_release: 17.5
          env: PRESET=internal_mnesia DB=mnesia REL_CONFIG=with-none

<<<<<<< HEAD
=======
notifications:
    webhooks:
        # trigger Buildtime Trend Service to parse Travis CI log
        - https://buildtimetrend.herokuapp.com/travis
        - http://tide.erlang-solutions.com/api/travis_ci/events
    on_start: always

>>>>>>> 12579d51
cache:
        directories:
                - $HOME/.cache/rebar3

deploy:
  provider: releases
  api-key: $GITHUB_TOKEN
  skip_cleanup: true
  file: mongooseim-$TRAVIS_BRANCH.OTP-$TRAVIS_OTP_RELEASE.$(lsb_release -is | tr "A-Z" "a-z").$(lsb_release -rs).$(uname -m).tar.bz2
  on:
    tags: true
    condition: "$PRESET.$TRAVIS_OTP_RELEASE = internal_mnesia.18.3"<|MERGE_RESOLUTION|>--- conflicted
+++ resolved
@@ -66,8 +66,6 @@
         - otp_release: 17.5
           env: PRESET=internal_mnesia DB=mnesia REL_CONFIG=with-none
 
-<<<<<<< HEAD
-=======
 notifications:
     webhooks:
         # trigger Buildtime Trend Service to parse Travis CI log
@@ -75,7 +73,6 @@
         - http://tide.erlang-solutions.com/api/travis_ci/events
     on_start: always
 
->>>>>>> 12579d51
 cache:
         directories:
                 - $HOME/.cache/rebar3
