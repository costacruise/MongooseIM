%%%
%%%               ejabberd configuration file
%%%
%%%'

%%% The parameters used in this configuration file are explained in more detail
%%% in the ejabberd Installation and Operation Guide.
%%% Please consult the Guide in case of doubts, it is included with
%%% your copy of ejabberd, and is also available online at
%%% http://www.process-one.net/en/ejabberd/docs/

%%% This configuration file contains Erlang terms.
%%% In case you want to understand the syntax, here are the concepts:
%%%
%%%  - The character to comment a line is %
%%%
%%%  - Each term ends in a dot, for example:
%%%      override_global.
%%%
%%%  - A tuple has a fixed definition, its elements are
%%%    enclosed in {}, and separated with commas:
%%%      {loglevel, 4}.
%%%
%%%  - A list can have as many elements as you want,
%%%    and is enclosed in [], for example:
%%%      [http_poll, web_admin, tls]
%%%
%%%    Pay attention that list elements are delimited with commas,
%%%    but no comma is allowed after the last list element. This will
%%%    give a syntax error unlike in more lenient languages (e.g. Python).
%%%
%%%  - A keyword of ejabberd is a word in lowercase.
%%%    Strings are enclosed in "" and can contain spaces, dots, ...
%%%      {language, "en"}.
%%%      {ldap_rootdn, "dc=example,dc=com"}.
%%%
%%%  - This term includes a tuple, a keyword, a list, and two strings:
%%%      {hosts, ["jabber.example.net", "im.example.com"]}.
%%%
%%%  - This config is preprocessed during release generation by a tool which
%%%    interprets double curly braces as substitution markers, so avoid this
%%%    syntax in this file (though it's valid Erlang).
%%%
%%%    So this is OK (though arguably looks quite ugly):
%%%      { {s2s_addr, "example-host.net"}, {127,0,0,1} }.
%%%
%%%    And I can't give an example of what's not OK exactly because
%%%    of this rule.
%%%


%%%.   =======================
%%%'   OVERRIDE STORED OPTIONS

%%
%% Override the old values stored in the database.
%%

%%
%% Override global options (shared by all ejabberd nodes in a cluster).
%%
%%override_global.

%%
%% Override local options (specific for this particular ejabberd node).
%%
%%override_local.

%%
%% Remove the Access Control Lists before new ones are added.
%%
%%override_acls.


%%%.   =========
%%%'   DEBUGGING

%%
%% loglevel: Verbosity of log files generated by ejabberd.
%% 0: No ejabberd log at all (not recommended)
%% 1: Critical
%% 2: Error
%% 3: Warning
%% 4: Info
%% 5: Debug
%%
{loglevel, 3}.

%%%.   ================
%%%'   SERVED HOSTNAMES

%%
%% hosts: Domains served by ejabberd.
%% You can define one or several, for example:
%% {hosts, ["example.net", "example.com", "example.org"]}.
%%
{hosts, {{{hosts}}} }.

%%
%% route_subdomains: Delegate subdomains to other XMPP servers.
%% For example, if this ejabberd serves example.org and you want
%% to allow communication with an XMPP server called im.example.org.
%%
%%{route_subdomains, s2s}.


%%%.   ===============
%%%'   LISTENING PORTS

%%
%% listen: The ports ejabberd will listen on, which service each is handled
%% by and what options to start it with.
%%
{listen,
 [
  %% BOSH and WS endpoints over HTTP
  { {{{cowboy_port}}}, ejabberd_cowboy, [
      {num_acceptors, 10},
      {max_connections, 1024},
      {modules, [

          {"_", "/http-bind", mod_bosh},
          {"_", "/ws-xmpp", mod_websockets, [{ejabberd_service, [
                                        {access, all},
                                        {shaper_rule, fast},
                                        {ip, {127, 0, 0, 1}},
                                        {password, "secret"}]}
          %% Uncomment to enable connection dropping or/and server-side pings
          %{timeout, 600000}, {ping_rate, 2000}
          ]}
          %% Uncomment to serve static files
          %{"_", "/static/[...]", cowboy_static,
          %  {dir, "/var/www", [{mimetypes, cow_mimetypes, all}]}
          %},

          %% Example usage of mod_revproxy

          %% {"_", "/[...]", mod_revproxy, [{timeout, 5000},
          %%                                % time limit for upstream to respond
          %%                                {body_length, 8000000},
          %%                                % maximum body size (may be infinity)
          %%                                {custom_headers, [{<<"header">>,<<"value">>}]}
          %%                                % list of extra headers that are send to upstream
          %%                               ]}

          %% Example usage of mod_cowboy

          %% {"_", "/[...]", mod_cowboy, [{http, mod_revproxy,
          %%                                [{timeout, 5000},
          %%                                 % time limit for upstream to respond
          %%                                 {body_length, 8000000},
          %%                                 % maximum body size (may be infinity)
          %%                                 {custom_headers, [{<<"header">>,<<"value">>}]}
          %%                                 % list of extra headers that are send to upstream
          %%                                ]},
          %%                               {ws, xmpp, mod_websockets}
          %%                             ]}
      ]}
  ]},

  %% BOSH and WS endpoints over HTTPS
  { {{{cowboy_port_secure}}}, ejabberd_cowboy, [
        {num_acceptors, 10},
        {max_connections, 1024},
        {{{https_config}}}
        {modules, [
            {"_", "/http-bind", mod_bosh},
            {"_", "/ws-xmpp", mod_websockets, [
            %% Uncomment to enable connection dropping or/and server-side pings
            %{timeout, 600000}, {ping_rate, 60000}
            ]}
            %% Uncomment to serve static files
            %{"_", "/static/[...]", cowboy_static,
            %  {dir, "/var/www", [{mimetypes, cow_mimetypes, all}]}
            %},
        ]}
    ]},

  %% MongooseIM HTTP API it's important to start it on localhost
  %% or some private interface only (not accessible from the outside)
  %% At least start it on different port which will be hidden behind firewall

  { {{{http_api_endpoint}}} , ejabberd_cowboy, [
      {num_acceptors, 10},
      {max_connections, 1024},
      {modules, [
          {"localhost", "/api", mongoose_api_admin, []}
      ]}
  ]},

  { {{{http_api_client_endpoint}}} , ejabberd_cowboy, [
      {num_acceptors, 10},
      {max_connections, 1024},
      {compress, true},
      {{{https_config}}}
      {modules, [
          {"_", "/api/sse", lasse_handler, [mongoose_client_api_sse]},
          {"_", "/api/messages/[:with]", mongoose_client_api_messages, []},
          {"_", "/api/rooms/[:id]",    mongoose_client_api_rooms, []},
          {"_", "/api/rooms/:id/users/[:user]",    mongoose_client_api_rooms_users, []},
          {"_", "/api/rooms/[:id]/messages",    mongoose_client_api_rooms_messages, []}
      ]}
  ]},

  %% Following HTTP API is deprected, the new one abouve should be used instead

  { {{{http_api_old_endpoint}}} , ejabberd_cowboy, [
      {num_acceptors, 10},
      {max_connections, 1024},
      {modules, [
          {"localhost", "/api", mongoose_api, [{handlers, [mongoose_api_metrics,
                                                           mongoose_api_users]}]}
      ]}
  ]},

  { {{{ejabberd_c2s_port}}}, ejabberd_c2s, [

			%%
			%% If TLS is compiled in and you installed a SSL
			%% certificate, specify the full path to the
			%% file and uncomment this line:
			%%
                        {{{tls_config}}}
                        {{{zlib}}}
			%% https://www.openssl.org/docs/apps/ciphers.html#CIPHER_STRINGS
			%% {ciphers, "DEFAULT:!EXPORT:!LOW:!SSLv2"},
			{access, c2s},
			{shaper, c2s_shaper},
			{max_stanza_size, 65536},
			{protocol_options, ["no_sslv3"]}
                        {{{c2s_dhfile}}}
		       ]},

  {{{secondary_c2s}}}

  %%
  %% To enable the old SSL connection method on port 5223:
  %%
  %%{5223, ejabberd_c2s, [
  %%			{access, c2s},
  %%			{shaper, c2s_shaper},
  %%			{certfile, "/path/to/ssl.pem"}, tls,
  %%			{max_stanza_size, 65536}
  %%		       ]},

  { {{{ejabberd_s2s_in_port}}}, ejabberd_s2s_in, [
			   {shaper, s2s_shaper},
			   {max_stanza_size, 131072},
			   {protocol_options, ["no_sslv3"]}
			   {{{s2s_dhfile}}}
			  ]}

  %%
  %% ejabberd_service: Interact with external components (transports, ...)
  %%
  {{{ejabberd_service}}}

  %%
  %% ejabberd_stun: Handles STUN Binding requests
  %%
  %%{ {3478, udp}, ejabberd_stun, []}

 ]}.

%%
%% s2s_use_starttls: Enable STARTTLS + Dialback for S2S connections.
%% Allowed values are: false optional required required_trusted
%% You must specify a certificate file.
%%
{{{s2s_use_starttls}}}
%%
%% s2s_certfile: Specify a certificate file.
%%
{{{s2s_certfile}}}

%% https://www.openssl.org/docs/apps/ciphers.html#CIPHER_STRINGS
%% {s2s_ciphers, "DEFAULT:!EXPORT:!LOW:!SSLv2"}.

%%
%% domain_certfile: Specify a different certificate for each served hostname.
%%
%%{domain_certfile, "example.org", "/path/to/example_org.pem"}.
%%{domain_certfile, "example.com", "/path/to/example_com.pem"}.

%%
%% S2S whitelist or blacklist
%%
%% Default s2s policy for undefined hosts.
%%
{s2s_default_policy, {{{s2s_default_policy}}} }.

%%
%% Allow or deny communication with specific servers.
%%
%%{ {s2s_host, "goodhost.org"}, allow}.
%%{ {s2s_host, "badhost.org"}, deny}.

{outgoing_s2s_port, {{{outgoing_s2s_port}}} }.

%%
%% IP addresses predefined for specific hosts to skip DNS lookups.
%% Ports defined here take precedence over outgoing_s2s_port.
%% Examples:
%%
%% { {s2s_addr, "example-host.net"}, {127,0,0,1} }.
%% { {s2s_addr, "example-host.net"}, { {127,0,0,1}, 5269 } }.
{{{s2s_addr}}}

%%
%% Outgoing S2S options
%%
%% Preferred address families (which to try first) and connect timeout
%% in milliseconds.
%%
%%{outgoing_s2s_options, [ipv4, ipv6], 10000}.

%%%.   ==============
%%%'   SESSION BACKEND

%%{sm_backend, {mnesia, []}}.

%%{sm_backend, {redis, [{pool_size, 3}, {worker_config, [{host, "localhost"}, {port, 6379}]}]}}.
{sm_backend, {{{sm_backend}}} }.


%%%.   ==============
%%%'   AUTHENTICATION

%%
%% auth_method: Method used to authenticate the users.
%% The default method is the internal.
%% If you want to use a different method,
%% comment this line and enable the correct ones.
%%
{auth_method, {{{auth_method}}} }.
{auth_opts, [
             %% Store the plain passwords or hashed for SCRAM:
             %% {password_format, plain} % default
             %% {password_format, scram}
             {{{password_format}}}
             %% {scram_iterations, 4096} % default
             {{{scram_iterations}}}
             %%
             %% For auth_http:
             %% {host, IP | Hostname}
             %% {connection_pool_size, 10} % default
             %% {connection_opts, Opts}
             %% {basic_auth, "user:password"}
             %% {path_prefix, "/"} % default
             %%
             %% For auth_external
             {{{ext_auth_script}}}
             %%
             %% For auth_jwt
<<<<<<< HEAD
             {{{jwt_auth_opts}}}
=======
             %% {jwt_key, "shared_secret"},
             %% {token_user_key, bookingNumber}
>>>>>>> 9c73065a
            ]}.

%%
%% Authentication using external script
%% Make sure the script is executable by ejabberd.
%%
%%{auth_method, external}.

%%
%% Authentication using ODBC
%% Remember to setup a database in the next section.
%%
%%{auth_method, odbc}.

%%
%% Authentication using LDAP
%%
%%{auth_method, ldap}.
%%
{{{auth_ldap}}}
%% List of LDAP servers:
%%{ldap_servers, ["localhost"]}.
%%
%% Encryption of connection to LDAP servers:
%%{ldap_encrypt, none}.
%%{ldap_encrypt, tls}.
%%
%% Port to connect to on LDAP servers:
%%{ldap_port, 389}.
%%{ldap_port, 636}.
%%
%% LDAP manager:
%%{ldap_rootdn, "dc=example,dc=com"}.
%%
%% Password of LDAP manager:
%%{ldap_password, "******"}.
%%
%% Search base of LDAP directory:
%%{ldap_base, "dc=example,dc=com"}.
%%
%% LDAP attribute that holds user ID:
%%{ldap_uids, [{"mail", "%u@mail.example.org"}]}.
%%
%% LDAP filter:
%%{ldap_filter, "(objectClass=shadowAccount)"}.

%%
%% Anonymous login support:
%%   auth_method: anonymous
%%   anonymous_protocol: sasl_anon | login_anon | both
%%   allow_multiple_connections: true | false
%%
%%{host_config, "public.example.org", [{auth_method, anonymous},
%%                                     {allow_multiple_connections, false},
%%                                     {anonymous_protocol, sasl_anon}]}.
%%
%% To use both anonymous and internal authentication:
%%
%%{host_config, "public.example.org", [{auth_method, [internal, anonymous]}]}.
{{{host_config}}}

%%%.   ==============
%%%'   DATABASE SETUP

%% ejabberd by default uses the internal Mnesia database,
%% so you do not necessarily need this section.
%% This section provides configuration examples in case
%% you want to use other database backends.
%% Please consult the ejabberd Guide for details on database creation.

%%
%% MySQL server:
%%
{{{odbc_server}}}
%%
%% If you want to specify the port:
%%{odbc_server, {mysql, "server", 1234, "database", "username", "password"}}.

%%
%% PostgreSQL server:
%%
%%{odbc_server, {pgsql, "server", "database", "username", "password"}}.
%%
%% If you want to specify the port:
%%{odbc_server, {pgsql, "server", 1234, "database", "username", "password"}}.
%%
%% If you use PostgreSQL, have a large database, and need a
%% faster but inexact replacement for "select count(*) from users"
%%
%%{pgsql_users_number_estimate, true}.

%%
%% ODBC compatible or MSSQL server:
%%
%%{odbc_server, "DSN=ejabberd;UID=ejabberd;PWD=ejabberd"}.

%% Specifies what database is used over the ODBC layer
%% Can take values odbc, pgsql, mysql
%% In some cases (for example for MAM with pgsql) it is required to set proper value.
{{{odbc_server_type}}}
%%
%% Number of connections to open to the database for each virtual host
%%
%%{odbc_pool_size, 10}.

%% Enable the default database connection pool
%%{pool, odbc, default}.
{{{odbc_pools}}}

%%% ====================
%%% RIAK SETUP
%%% ====================

{{{riak_server}}}

%%% ==================================
%%% POOLS OF OUTGOING HTTP CONNECTIONS
%%% ==================================
%%
%%{http_connections, [{conn1, [{server, "http://server:8080"},
%%                              {pool_size, 50}]}
%%                    ]}.
%%
%% Interval to make a dummy SQL request to keep the connections to the
%% database alive. Specify in seconds: for example 28800 means 8 hours
%%
%%{odbc_keepalive_interval, undefined}.

%%% ====================
%%% CASSANDRA SETUP
%%% ====================

{{cassandra_servers}}

%% Connect to localhost:9042, one worker, one pool, shared between all hosts
%%{cassandra_servers, [{default, []}]}.

%% ALTERNATIVE CONFIGURATION: Custom server address
%% - 100 connections to all four Cassandra servers in total
%% - Keyspace "big_mongooseim"
%%
%%{cassandra_servers,
%% [
%%  {default, 100,
%%   [
%%    {servers,
%%     [
%%      {"cassandra_server1.example.com", 9042},
%%      {"cassandra_server2.example.com", 9042},
%%      {"cassandra_server3.example.com", 9042},
%%      {"cassandra_server4.example.com", 9042}
%%     ]
%%    },
%%    {keyspace, "big_mongooseim"}
%%   ]
%%  }
%% ]
%%}.

%% ALTERNATIVE CONFIGURATION: Two pools: for mam and for mam_muc
%% - Each pool uses different keyspace
%% - Module mod_mam_cassandra_arch uses pool "mam" and keyspace "mam_space"
%% - Module mod_mam_muc_cassandra_arch uses pool "mam_muc" and keyspace "mam_muc_space"
%%
%% Set pool_name for modules like this (not just uncomment this example!)
%% {modules,
%%    [{mod_mam_cassandra_arch, [{pool_name, mam}]},
%%     {mod_mam_muc_cassandra_arch, [{pool_name, mam_muc}]}]}.
%%
%%{cassandra_servers, [{mam, [{keyspace, "mam_space"}]}, {mam_muc, [{keyspace, "mam_muc_space"}]}]}.


%%%.   ===============
%%%'   TRAFFIC SHAPERS

%%
%% The "normal" shaper limits traffic speed to 1000 B/s
%%
{shaper, normal, {maxrate, 1000}}.

%%
%% The "fast" shaper limits traffic speed to 50000 B/s
%%
{shaper, fast, {maxrate, 50000}}.

%%
%% This option specifies the maximum number of elements in the queue
%% of the FSM. Refer to the documentation for details.
%%
{max_fsm_queue, 1000}.


%%%.   ====================
%%%'   ACCESS CONTROL LISTS

%%
%% The 'admin' ACL grants administrative privileges to XMPP accounts.
%% You can put here as many accounts as you want.
%%
%{acl, admin, {user, "alice", "localhost"}}.
%{acl, admin, {user, "a", "localhost"}}.

%%
%% Blocked users
%%
%%{acl, blocked, {user, "baduser", "example.org"}}.
%%{acl, blocked, {user, "test"}}.

%%
%% Local users: don't modify this line.
%%
{acl, local, {user_regexp, ""}}.

%%
%% More examples of ACLs
%%
%%{acl, jabberorg, {server, "jabber.org"}}.
%%{acl, aleksey, {user, "aleksey", "jabber.ru"}}.
%%{acl, test, {user_regexp, "^test"}}.
%%{acl, test, {user_glob, "test*"}}.

%%
%% Define specific ACLs in a virtual host.
%%
%%{host_config, "localhost",
%% [
%%  {acl, admin, {user, "bob-local", "localhost"}}
%% ]
%%}.


%%%.   ============
%%%'   ACCESS RULES

%% Maximum number of simultaneous sessions allowed for a single user:
{access, max_user_sessions, [{10, all}]}.

%% Maximum number of offline messages that users can have:
{access, max_user_offline_messages, [{5000, admin}, {100, all}]}.

%% This rule allows access only for local users:
{access, local, [{allow, local}]}.

%% Only non-blocked users can use c2s connections:
{access, c2s, [{deny, blocked},
	       {allow, all}]}.

%% For C2S connections, all users except admins use the "normal" shaper
{access, c2s_shaper, [{none, admin},
		      {normal, all}]}.

%% All S2S connections use the "fast" shaper
{access, s2s_shaper, [{fast, all}]}.

%% Admins of this server are also admins of the MUC service:
{access, muc_admin, [{allow, admin}]}.

%% Only accounts of the local ejabberd server can create rooms:
{access, muc_create, [{allow, local}]}.

%% All users are allowed to use the MUC service:
{access, muc, [{allow, all}]}.

%% In-band registration allows registration of any possible username.
%% To disable in-band registration, replace 'allow' with 'deny'.
{access, register, [{allow, all}]}.

%% By default the frequency of account registrations from the same IP
%% is limited to 1 account every 10 minutes. To disable, specify: infinity
{registration_timeout, infinity}.

%% Default settings for MAM.
%% To set non-standard value, replace 'default' with 'allow' or 'deny'.
%% Only user can access his/her archive by default.
%% An online user can read room's archive by default.
%% Only an owner can change settings and purge messages by default.
%% Empty list (i.e. `[]`) means `[{deny, all}]`.
{access, mam_set_prefs, [{default, all}]}.
{access, mam_get_prefs, [{default, all}]}.
{access, mam_lookup_messages, [{default, all}]}.
{access, mam_purge_single_message, [{default, all}]}.
{access, mam_purge_multiple_messages, [{default, all}]}.

%% 1 command of the specified type per second.
{shaper, mam_shaper, {maxrate, 1}}.
%% This shaper is primeraly for Mnesia overload protection during stress testing.
%% The limit is 1000 operations of each type per second.
{shaper, mam_global_shaper, {maxrate, 1000}}.

{access, mam_set_prefs_shaper, [{mam_shaper, all}]}.
{access, mam_get_prefs_shaper, [{mam_shaper, all}]}.
{access, mam_lookup_messages_shaper, [{mam_shaper, all}]}.
{access, mam_purge_single_message_shaper, [{mam_shaper, all}]}.
{access, mam_purge_multiple_messages_shaper, [{mam_shaper, all}]}.

{access, mam_set_prefs_global_shaper, [{mam_global_shaper, all}]}.
{access, mam_get_prefs_global_shaper, [{mam_global_shaper, all}]}.
{access, mam_lookup_messages_global_shaper, [{mam_global_shaper, all}]}.
{access, mam_purge_single_message_global_shaper, [{mam_global_shaper, all}]}.
{access, mam_purge_multiple_messages_global_shaper, [{mam_global_shaper, all}]}.


%%
%% Define specific Access Rules in a virtual host.
%%
%%{host_config, "localhost",
%% [
%%  {access, c2s, [{allow, admin}, {deny, all}]},
%%  {access, register, [{deny, all}]}
%% ]
%%}.


%%%.   ================
%%%'   DEFAULT LANGUAGE

%%
%% language: Default language used for server messages.
%%
{language, "en"}.

%%
%% Set a different default language in a virtual host.
%%
%%{host_config, "localhost",
%% [{language, "ru"}]
%%}.

%%%.   ================
%%%'   MISCELLANEOUS

{all_metrics_are_global, {{{all_metrics_are_global}}} }.

%%%.   =======
%%%'   MODULES

%%
%% Modules enabled in all ejabberd virtual hosts.
%% For list of possible modules options, check documentation.
%%
{modules,
 [

  %% The format for a single route is as follows:
  %% {Host, Path, Method, Upstream}
  %%
  %% "_" can be used as wildcard for Host, Path and Method
  %% Upstream can be either host (just http(s)://host:port) or uri
  %% The difference is that host upstreams append whole path while
  %% uri upstreams append only remainder that follows the matched Path
  %% (this behaviour is similar to nginx's proxy_pass rules)
  %%
  %% Bindings can be used to match certain parts of host or path.
  %% They will be later overlaid with parts of the upstream uri.
  %%
  %% {mod_revproxy,
  %%    [{routes, [{"www.erlang-solutions.com", "/admin", "_",
  %%                "https://www.erlang-solutions.com/"},
  %%               {":var.com", "/:var", "_", "http://localhost:8080/"},
  %%               {":domain.com", "/", "_", "http://localhost:8080/:domain"}]
  %%     }]},

  %{mod_admin_extra, [{submods, [node, accounts, sessions, vcard,
  %                              roster, last, private, stanza, stats]}]},

% {mod_http_upload, [
    %% Set max file size in bytes. Defaults to 10 MB.
    %% Disabled if value is `undefined`.
%   {max_file_size, 1024},
    %% Use S3 storage backend
%   {backend, s3},
    %% Set options for S3 backend
%   {s3, [
%     {bucket_url, "http://s3-eu-west-1.amazonaws.com/konbucket2"},
%     {region, "eu-west-1"},
%     {access_key_id, "AKIAIAOAONIULXQGMOUA"},
%     {secret_access_key, "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"}
%   ]}
% ]},

  {mod_adhoc, []},
  {{{mod_amp}}}
  {mod_disco, []},
  {mod_commands, []},
  {mod_muc_commands, []},
  {mod_muc_light_commands, []},
  {{{mod_last}}}
  {mod_stream_management, [
                           % default 100
                           % size of a buffer of unacked messages
                           % {buffer_max, 100}

                           % default 1 - server sends the ack request after each stanza
                           % {ack_freq, 1}

                           % default: 600 seconds
                           % {resume_timeout, 600}
                          ]},
  %% {mod_muc_light, [{host, "muclight.@HOST@"}]},
  %% {mod_muc, [{host, "muc.@HOST@"},
  %%            {access, muc},
  %%            {access_create, muc_create}
  %%           ]},
  %% {mod_muc_log, [
  %%                {outdir, "/tmp/muclogs"},
  %%                {access_log, muc}
  %%               ]},
  {{{mod_offline}}}
  {{{mod_privacy}}}
  {{{mod_blocking}}}
  {{{mod_private}}}
% {mod_private, [{backend, mnesia}]},
% {mod_private, [{backend, odbc}]},
  {mod_register, [
		  %%
		  %% Set the minimum informational entropy for passwords.
		  %%
		  %%{password_strength, 32},

		  %%
		  %% After successful registration, the user receives
		  %% a message with this subject and body.
		  %%
		  {welcome_message, {""}},

		  %%
		  %% When a user registers, send a notification to
		  %% these XMPP accounts.
		  %%
                  {{{registration_watchers}}}

		  %%
		  %% Only clients in the server machine can register accounts
		  %%
		  {ip_access, [{allow, "127.0.0.0/8"},
			       {deny, "0.0.0.0/0"}]},

		  %%
		  %% Local c2s or remote s2s users cannot register accounts
		  %%
		  %%{access_from, deny},

		  {access, register}
		 ]},
  {{{mod_roster}}}
  {mod_sic, []},
  {{{mod_vcard}}}
  {mod_bosh, []},
  {mod_carboncopy, []}

  %%
  %% Message Archive Management (MAM, XEP-0313) for registered users and
  %% Multi-User chats (MUCs).
  %%

% {mod_mam_meta, [
    %% Use ODBC backend (default)
%   {backend, odbc},

    %% Do not store user preferences (default)
%   {user_prefs_store, false},
    %% Store user preferences in RDBMS
%   {user_prefs_store, odbc},
    %% Store user preferences in Mnesia (recommended).
    %% The preferences store will be called each time, as a message is routed.
    %% That is why Mnesia is better suited for this job.
%   {user_prefs_store, mnesia},
    %% Mnesia back-end with optimized writes and dirty synchronious writes.
%   {user_prefs_store, mnesia_dirty},

    %% Enables a pool of asynchronous writers. (default)
    %% Messages will be grouped together based on archive id.
%   {async_writer, true},

    %% Cache information about users (default)
%   {cache_users, true},

    %% Enable archivization for private messages (default)
%   {pm, [
      %% Top-level options can be overriden here if needed, for example:
%     {async_writer, false}
%   ]},

    %%
    %% Message Archive Management (MAM) for multi-user chats (MUC).
    %% Enable XEP-0313 for "muc.@HOST@".
    %%
%   {muc, [
%     {host, "muc.@HOST@"}
      %% As with pm, top-level options can be overriden for MUC archive
%   ]}
% ]},


  %%
  %% MAM configuration examples
  %%

  %% Only MUC, no user-defined preferences, good performance.
% {mod_mam_meta, [
%   {backend, odbc},
%   {pm, false},
%   {muc, [
%     {host, "muc.@HOST@"}
%   ]}
% ]},

  %% Only archives for c2c messages, good performance.
% {mod_mam_meta, [
%   {backend, odbc},
%   {pm, [
%     {user_prefs_store, mnesia_dirty}
%   ]}
% ]},

  %% Basic configuration for c2c messages, bad performance, easy to debug.
% {mod_mam_meta, [
%   {backend, odbc},
%   {async_writer, false},
%   {cache_users, false}
% ]},

  %% Cassandra archive for c2c and MUC conversations.
  %% No custom settings supported (always archive).
% {mod_mam_meta, [
%   {backend, cassandra},
%   {user_prefs_store, cassandra},
%   {muc, [{host, "muc.@HOST@"}]}
% ]}

  %%
  %% Configuration for Amazon SNS notifications.
  %%

%  {mod_aws_sns, [
    %% AWS credentials, region and host configuration
%    {access_key_id, "AKIAJAZYHOIPY6A2PESA"},
%    {secret_access_key, "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"},
%    {region, "eu-west-1"},
%    {account_id, "251423380551"},
%    {region, "eu-west-1"},
%    {sns_host, "sns.eu-west-1.amazonaws.com"},

    %% Messages from this MUC host will be sent to the SNS topic
%    {muc_host, "muc.@HOST@"},

    %% Plugin module for defining custom message attributes and user identification
%    {plugin_module, mod_aws_sns_defaults},

    %% Topic name configurations. Removing topic will disable this specific SNS notification
%    {presence_updates_topic, "user_presence_updated-dev-1"},  %% For presence updates
%    {pm_messages_topic, "user_message_sent-dev-1"},           %% For private chat messages
%    {muc_messages_topic, "user_messagegroup_sent-dev-1"}      %% For group chat messages

    %% Pool options
%    {pool_size, 100}, %% Worker pool size for publishing notifications
%    {publish_retry_count, 2}, %% Retry count in case of publish error
%    {publish_retry_time_ms, 50} %% Base exponential backoff time (in ms) for publish errors
%   ]}


 ]}.

{{{module_host_config}}}
%%
%% Enable modules with custom options in a specific virtual host
%%
%%{host_config, "localhost",
%% [{ {add, modules},
%%   [
%%    {mod_some_module, []}
%%   ]
%%  }
%% ]}.

%%%.
%%%'

%%% $Id$

%%% Local Variables:
%%% mode: erlang
%%% End:
%%% vim: set filetype=erlang tabstop=8 foldmarker=%%%',%%%. foldmethod=marker:
%%%.<|MERGE_RESOLUTION|>--- conflicted
+++ resolved
@@ -352,12 +352,7 @@
              {{{ext_auth_script}}}
              %%
              %% For auth_jwt
-<<<<<<< HEAD
              {{{jwt_auth_opts}}}
-=======
-             %% {jwt_key, "shared_secret"},
-             %% {token_user_key, bookingNumber}
->>>>>>> 9c73065a
             ]}.
 
 %%
