--- conflicted
+++ resolved
@@ -227,28 +227,6 @@
     NC = xml:get_attr_s(<<"nc">>, KeyVals),
     QOP = xml:get_attr_s(<<"qop">>, KeyVals),
     A1 = case AuthzId of
-<<<<<<< HEAD
-             <<>> ->
-                 list_to_binary(
-                   [crypto:md5([User, <<":">>, Realm, <<":">>, Passwd]),
-                     <<":">>, Nonce, <<":">>, CNonce]);
-             _ ->
-                 list_to_binary(
-                   [crypto:md5([User, <<":">>, Realm, <<":">>, Passwd]),
-                     <<":">>, Nonce, <<":">>, CNonce, <<":">>, AuthzId])
-         end,
-    A2 = case QOP of
-             <<"auth">> ->
-                 [A2Prefix, <<":">>, DigestURI];
-             _ ->
-                 [A2Prefix, <<":">>, DigestURI,
-                     <<":00000000000000000000000000000000">>]
-         end,
-    T = [hex(crypto:md5(A1)), <<":">>, Nonce, <<":">>,
-        NC, <<":">>, CNonce, <<":">>, QOP, <<":">>,
-        hex(crypto:md5(A2))],
-    hex(crypto:md5(T)).
-=======
 	     <<>> ->
 		 list_to_binary(
 		   [crypto:hash(md5, [User, <<":">>, Realm, <<":">>, Passwd]),
@@ -269,6 +247,5 @@
 	NC, <<":">>, CNonce, <<":">>, QOP, <<":">>,
 	hex(crypto:hash(md5, A2))],
     hex(crypto:hash(md5, T)).
->>>>>>> 66c205f7
-
-
+
+
