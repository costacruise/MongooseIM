%%%-------------------------------------------------------------------
%%% @author Michal Ptaszek <michal.ptaszek@erlang-solutions.com>
%%% @copyright (C) 2011, Erlang Solutions Ltd.
%%% @doc Implementation of Mnesia-based session manager
%%%
%%% @end
%%% Created : 17 Nov 2011 by Michal Ptaszek <michal.ptaszek@erlang-solutions.com>
%%%-------------------------------------------------------------------
-module(ejabberd_sm_mnesia).

-include("ejabberd.hrl").

-behavior(ejabberd_gen_sm).
-export([start/1,
         get_sessions/0,
         get_sessions/1,
         get_sessions/2,
         get_sessions/3,
         create_session/4,
         delete_session/4,
         cleanup/1,
         total_count/0,
         unique_count/0]).

-spec start(list()) -> any().
start(_Opts) ->
    mnesia:create_table(session,
                        [{ram_copies, [node()]},
                         {attributes, record_info(fields, session)}]),
    mnesia:add_table_index(session, usr),
    mnesia:add_table_index(session, us),
    mnesia:add_table_copy(session, node(), ram_copies).


-spec get_sessions() -> [[ejabberd_sm:ses_tuple()]]. % list of lists
get_sessions() ->
    mnesia:activity(transaction,
        fun() ->
            mnesia:foldl(fun(#session{ usr = Usr, sid = Sid, priority = Pri, info = Inf}, AccIn) ->
                           [{Usr, Sid, Pri, Inf}|AccIn]
                         end,
                [],
                session)
        end).


-spec get_sessions(ejabberd:server()) -> [ejabberd_sm:ses_tuple()].
get_sessions(Server) ->
    Sessions = mnesia:dirty_select(
        session,
          [{#session{usr = '$1', sid='$2', priority='$3', info='$4', _ = '_' },
          [{'==', {element, 2, '$1'}, Server}],
          ['$$']}]),
    [ {USR, SID, Pri, Info} || [USR, SID, Pri, Info] <- Sessions ].


-spec get_sessions(ejabberd:user(), ejabberd:server()) -> [ejabberd_sm:session()].
get_sessions(User, Server) ->
    mnesia:dirty_index_read(session, {User, Server}, #session.us).


-spec get_sessions(ejabberd:user(), ejabberd:server(), ejabberd:resource()
                  ) -> [ejabberd_sm:session()].
get_sessions(User, Server, Resource) ->
    mnesia:dirty_index_read(session, {User, Server, Resource}, #session.usr).


-spec create_session(_User :: ejabberd:user(),
                     _Server :: ejabberd:server(),
                     _Resource :: ejabberd:resource(),
                     Session :: ejabberd_sm:session()) -> ok | {error, term()}.
create_session(_User, _Server, _Resource, Session) ->
    mnesia:sync_dirty(fun() ->
                              mnesia:write(Session)
                      end).


-spec delete_session(ejabberd_sm:sid(),
                     _User :: ejabberd:user(),
                     _Server :: ejabberd:server(),
                     _Resource :: ejabberd:resource()) -> ok.
delete_session(SID, _User, _Server, _Resource) ->
    mnesia:sync_dirty(fun() ->
                              mnesia:delete({session, SID})
                      end).


-spec cleanup(atom()) -> any().
cleanup(Node) ->
    F = fun() ->
                Es = mnesia:select(
                       session,
                       [{#session{sid = {'_', '$1'}, _ = '_'},
                         [{'==', {node, '$1'}, Node}],
                         ['$_']}]),
                lists:foreach(fun(E) ->
                                      mnesia:delete({session, E#session.sid})
                              end, Es)

        end,
    mnesia:async_dirty(F).


-spec total_count() -> integer().
total_count() ->
    mnesia:table_info(session, size).


-spec unique_count() -> integer().
unique_count() ->
    compute_unique(mnesia:dirty_first(session),
                   sets:new()).

<<<<<<< HEAD

-spec compute_unique(term(), set()) -> integer().
=======
-spec compute_unique(term(), ejabberd:set_t()) -> integer().
>>>>>>> 66c205f7
compute_unique('$end_of_table', Set) ->
    sets:size(Set);
compute_unique(Key, Set) ->
    NewSet = case mnesia:dirty_read(session, Key) of
                 [Session] ->
                     sets:add_element(Session#session.us, Set);
                 _ ->
                     Set
             end,
    compute_unique(mnesia:dirty_next(session, Key), NewSet).<|MERGE_RESOLUTION|>--- conflicted
+++ resolved
@@ -8,9 +8,10 @@
 %%%-------------------------------------------------------------------
 -module(ejabberd_sm_mnesia).
 
+-behavior(ejabberd_gen_sm).
+
 -include("ejabberd.hrl").
 
--behavior(ejabberd_gen_sm).
 -export([start/1,
          get_sessions/0,
          get_sessions/1,
@@ -111,12 +112,7 @@
     compute_unique(mnesia:dirty_first(session),
                    sets:new()).
 
-<<<<<<< HEAD
-
--spec compute_unique(term(), set()) -> integer().
-=======
 -spec compute_unique(term(), ejabberd:set_t()) -> integer().
->>>>>>> 66c205f7
 compute_unique('$end_of_table', Set) ->
     sets:size(Set);
 compute_unique(Key, Set) ->
