%%%----------------------------------------------------------------------
%%% File    : ejabberd_app.erl
%%% Author  : Alexey Shchepin <alexey@process-one.net>
%%% Purpose : ejabberd's application callback module
%%% Created : 31 Jan 2003 by Alexey Shchepin <alexey@process-one.net>
%%%
%%%
%%% ejabberd, Copyright (C) 2002-2011   ProcessOne
%%%
%%% This program is free software; you can redistribute it and/or
%%% modify it under the terms of the GNU General Public License as
%%% published by the Free Software Foundation; either version 2 of the
%%% License, or (at your option) any later version.
%%%
%%% This program is distributed in the hope that it will be useful,
%%% but WITHOUT ANY WARRANTY; without even the implied warranty of
%%% MERCHANTABILITY or FITNESS FOR A PARTICULAR PURPOSE.  See the GNU
%%% General Public License for more details.
%%%
%%% You should have received a copy of the GNU General Public License
%%% along with this program; if not, write to the Free Software
%%% Foundation, Inc., 59 Temple Place, Suite 330, Boston, MA
%%% 02111-1307 USA
%%%
%%%----------------------------------------------------------------------

-module(ejabberd_app).
-author('alexey@process-one.net').

-behaviour(application).

-export([start_modules/0,start/2, prep_stop/1, stop/1]).

-include("ejabberd.hrl").


%%%
%%% Application API
%%%

start(normal, _Args) ->
    ejabberd_loglevel:init(),
    ejabberd_loglevel:set(4),
    notify_fips_mode(),
    write_pid_file(),
    db_init(),
    application:start(p1_cache_tab),
<<<<<<< HEAD

    load_drivers([tls_drv]),
=======
    load_drivers([tls_drv, expat_erl]),
>>>>>>> e7179e53
    translate:start(),
    acl:start(),
    ejabberd_node_id:start(),
    ejabberd_ctl:init(),
    ejabberd_commands:init(),
    gen_mod:start(),
    ejabberd_config:start(),
    ejabberd_check:config(),
    maybe_start_alarms(),
    connect_nodes(),
    {ok, _} = Sup = ejabberd_sup:start_link(),
    ejabberd_rdbms:start(),
    mongoose_riak:start(),
    ejabberd_auth:start(),
    cyrsasl:start(),
    %% Profiling
    %%ejabberd_debug:eprof_start(),
    %%ejabberd_debug:fprof_start(),
    start_modules(),
    mongoose_metrics:init(),
    ejabberd_listener:start_listeners(),
    ejabberd_admin:start(),
    ?INFO_MSG("ejabberd ~s is started in the node ~p", [?VERSION, node()]),
    Sup;
start(_, _) ->
    {error, badarg}.

%% @doc Prepare the application for termination.
%% This function is called when an application is about to be stopped,
%% before shutting down the processes of the application.
prep_stop(State) ->
    ejabberd_listener:stop_listeners(),
    stop_modules(),
    broadcast_c2s_shutdown(),
    mod_websockets:stop(),
    timer:sleep(5000),
    mongoose_metrics:remove_all_metrics(),
    State.

%% All the processes were killed when this function is called
stop(_State) ->
    ?INFO_MSG("ejabberd ~s is stopped in the node ~p", [?VERSION, node()]),
    delete_pid_file(),
    %%ejabberd_debug:stop(),
    ok.


%%%
%%% Internal functions
%%%
-spec db_init() -> list().
db_init() ->
    case mnesia:system_info(extra_db_nodes) of
        [] ->
            application:stop(mnesia),
            mnesia:create_schema([node()]),
            application:start(mnesia, permanent);
        _ ->
            ok
    end,
    mnesia:wait_for_tables(mnesia:system_info(local_tables), infinity).

%% @doc Start all the modules in all the hosts
-spec start_modules() -> 'ok'.
start_modules() ->
    lists:foreach(
      fun(Host) ->
              case ejabberd_config:get_local_option({modules, Host}) of
                  undefined ->
                      ok;
                  Modules ->
                      lists:foreach(
                        fun({Module, Args}) ->
                                gen_mod:start_module(Host, Module, Args)
                        end, Modules)
              end
      end, ?MYHOSTS).

%% Stop all the modules in all the hosts
-spec stop_modules() -> 'ok'.
stop_modules() ->
    lists:foreach(
      fun(Host) ->
              case ejabberd_config:get_local_option({modules, Host}) of
                  undefined ->
                      ok;
                  Modules ->
                      lists:foreach(
                        fun({Module, _Args}) ->
                                gen_mod:stop_module_keep_config(Host, Module)
                        end, Modules)
              end
      end, ?MYHOSTS).

-spec maybe_start_alarms() -> 'ok'.
maybe_start_alarms() ->
    case ejabberd_config:get_local_option(alarms) of
        undefined ->
            ok;
        Env when is_list(Env) ->
            [application:set_env(alarms, K, V) || {K, V} <- Env],
            alarms:start()
    end.

-spec connect_nodes() -> 'ok'.
connect_nodes() ->
    case ejabberd_config:get_local_option(cluster_nodes) of
        undefined ->
            ok;
        Nodes when is_list(Nodes) ->
            lists:foreach(fun(Node) ->
                                  net_kernel:connect_node(Node)
                          end, Nodes)
    end.

-spec broadcast_c2s_shutdown() -> 'ok'.
broadcast_c2s_shutdown() ->
    Children = supervisor:which_children(ejabberd_c2s_sup),
    lists:foreach(
      fun({_, C2SPid, _, _}) ->
              C2SPid ! system_shutdown
      end, Children).

%%%
%%% PID file
%%%

-spec write_pid_file() -> 'ok' | {'error',atom()}.
write_pid_file() ->
    case ejabberd:get_pid_file() of
        false ->
            ok;
        PidFilename ->
            write_pid_file(os:getpid(), PidFilename)
    end.

-spec write_pid_file(Pid :: string(),
                     PidFilename :: nonempty_string()
                    ) -> 'ok' | {'error',atom()}.
write_pid_file(Pid, PidFilename) ->
    case file:open(PidFilename, [write]) of
        {ok, Fd} ->
            io:format(Fd, "~s~n", [Pid]),
            file:close(Fd);
        {error, Reason} ->
            ?ERROR_MSG("Cannot write PID file ~s~nReason: ~p", [PidFilename, Reason]),
            throw({cannot_write_pid_file, PidFilename, Reason})
    end.

-spec delete_pid_file() -> 'ok' | {'error',atom()}.
delete_pid_file() ->
    case ejabberd:get_pid_file() of
        false ->
            ok;
        PidFilename ->
            file:delete(PidFilename)
    end.

-spec load_drivers([atom()]) -> 'ok'.
load_drivers([]) ->
    ok;
load_drivers([Driver | Rest]) ->
    case erl_ddll:load_driver(ejabberd:get_so_path(), Driver) of
        ok ->
            load_drivers(Rest);
        {error, permanent} ->
            load_drivers(Rest);
        {error, already_loaded} ->
            load_drivers(Rest);
        {error, Reason} ->
            ?CRITICAL_MSG("unable to load driver 'expat_erl': ~s",
                          [erl_ddll:format_error(Reason)]),
            exit({driver_loading_failed, Driver, Reason})
<<<<<<< HEAD
=======
    end.

init_metrics() ->
    mongoose_metrics:create_global_metrics(),
    lists:foreach(
        fun(Host) ->
            mongoose_metrics:init_predefined_host_metrics(Host)
        end, ?MYHOSTS).

notify_fips_mode() ->
    case application:get_env(crypto, fips_mode) of
        {ok, true} ->
            do_notify_fips_mode();
        _ ->
            ok
    end.

do_notify_fips_mode() ->
    code:ensure_loaded(crypto),
    case erlang:function_exported(crypto, info_fips, 0) of
        true ->
            case crypto:info_fips() of
                enabled ->
                    ?WARNING_MSG("FIPS mode enabled", []);
                _ ->
                    ?ERROR_MSG("FIPS mode disabled although it should be enabled", [])
            end;
        _ ->
            ?INFO_MSG("Used Erlang/OTP does not support FIPS mode", [])
>>>>>>> e7179e53
    end.<|MERGE_RESOLUTION|>--- conflicted
+++ resolved
@@ -45,12 +45,8 @@
     write_pid_file(),
     db_init(),
     application:start(p1_cache_tab),
-<<<<<<< HEAD
 
     load_drivers([tls_drv]),
-=======
-    load_drivers([tls_drv, expat_erl]),
->>>>>>> e7179e53
     translate:start(),
     acl:start(),
     ejabberd_node_id:start(),
@@ -224,16 +220,7 @@
             ?CRITICAL_MSG("unable to load driver 'expat_erl': ~s",
                           [erl_ddll:format_error(Reason)]),
             exit({driver_loading_failed, Driver, Reason})
-<<<<<<< HEAD
-=======
-    end.
-
-init_metrics() ->
-    mongoose_metrics:create_global_metrics(),
-    lists:foreach(
-        fun(Host) ->
-            mongoose_metrics:init_predefined_host_metrics(Host)
-        end, ?MYHOSTS).
+    end.
 
 notify_fips_mode() ->
     case application:get_env(crypto, fips_mode) of
@@ -255,5 +242,4 @@
             end;
         _ ->
             ?INFO_MSG("Used Erlang/OTP does not support FIPS mode", [])
->>>>>>> e7179e53
     end.