%%%----------------------------------------------------------------------
%%% File    : ejabberd_c2s.erl
%%% Author  : Alexey Shchepin <alexey@process-one.net>
%%% Purpose : Serve C2S connection
%%% Created : 16 Nov 2002 by Alexey Shchepin <alexey@process-one.net>
%%%
%%%
%%% ejabberd, Copyright (C) 2002-2011   ProcessOne
%%%
%%% This program is free software; you can redistribute it and/or
%%% modify it under the terms of the GNU General Public License as
%%% published by the Free Software Foundation; either version 2 of the
%%% License, or (at your option) any later version.
%%%
%%% This program is distributed in the hope that it will be useful,
%%% but WITHOUT ANY WARRANTY; without even the implied warranty of
%%% MERCHANTABILITY or FITNESS FOR A PARTICULAR PURPOSE.  See the GNU
%%% General Public License for more details.
%%%
%%% You should have received a copy of the GNU General Public License
%%% along with this program; if not, write to the Free Software
%%% Foundation, Inc., 59 Temple Place, Suite 330, Boston, MA
%%% 02111-1307 USA
%%%
%%%----------------------------------------------------------------------

-module(ejabberd_c2s).
-author('alexey@process-one.net').
-update_info({update, 0}).
%% External exports
-export([start/2,
         stop/1,
         start_link/2,
         send_text/2,
         send_element/2,
         socket_type/0,
         get_presence/1,
         get_aux_field/2,
         set_aux_field/3,
         del_aux_field/2,
         get_subscription/2,
         get_subscribed/1,
         send_filtered/5,
         broadcast/4]).

%% gen_fsm callbacks
-export([init/1,
         wait_for_stream/2,
         wait_for_auth/2,
         wait_for_feature_before_auth/2,
         wait_for_feature_after_auth/2,
         wait_for_session_or_sm/2,
         wait_for_sasl_response/2,
         session_established/2, session_established/3,
         resume_session/2, resume_session/3,
         handle_event/3,
         handle_sync_event/4,
         code_change/4,
         handle_info/3,
         terminate/3,
         print_state/1]).

-include("ejabberd.hrl").
-include("ejabberd_c2s.hrl").
-include("jlib.hrl").
-xep([{xep, 18}, {version, "0.2"}]).
-behaviour(?GEN_FSM).

-export_type([broadcast/0]).

%%%----------------------------------------------------------------------
%%% API
%%%----------------------------------------------------------------------

-spec start(_, list())
-> {'error',_} | {'ok','undefined' | pid()} | {'ok','undefined' | pid(),_}.
start(SockData, Opts) ->
    ?SUPERVISOR_START.


start_link(SockData, Opts) ->
    ?GEN_FSM:start_link(ejabberd_c2s, [SockData, Opts],
                        fsm_limit_opts(Opts) ++ ?FSMOPTS).

socket_type() ->
    xml_stream.


%% @doc Return Username, Resource and presence information
get_presence(FsmRef) ->
    ?GEN_FSM:sync_send_all_state_event(FsmRef, get_presence, 1000).


-spec get_aux_field(Key :: aux_key(),
                    State :: state()) -> 'error' | {'ok', aux_value()}.
get_aux_field(Key, #state{aux_fields = Opts}) ->
    case lists:keyfind(Key, 1, Opts) of
        {_, Val} ->
            {ok, Val};
        _ ->
            error
    end.


-spec set_aux_field(Key :: aux_key(),
                    Val :: aux_value(),
                    State :: state()) -> state().
set_aux_field(Key, Val, #state{aux_fields = Opts} = State) ->
    Opts1 = lists:keydelete(Key, 1, Opts),
    State#state{aux_fields = [{Key, Val}|Opts1]}.


-spec del_aux_field(Key :: aux_key(), State :: state()) -> aux_value().
del_aux_field(Key, #state{aux_fields = Opts} = State) ->
    Opts1 = lists:keydelete(Key, 1, Opts),
    State#state{aux_fields = Opts1}.


-spec get_subscription(From :: ejabberd:jid() | ejabberd:simple_jid(),
                       State :: state()) -> 'both' | 'from' | 'none' | 'to'.
get_subscription(From = #jid{}, StateData) ->
    get_subscription(jid:to_lower(From), StateData);
get_subscription(LFrom, StateData) ->
    LBFrom = setelement(3, LFrom, <<>>),
    F = is_subscribed_to_my_presence(LFrom, LBFrom, StateData),
    T = am_i_subscribed_to_presence(LFrom, LBFrom, StateData),
    if F and T -> both;
       F -> from;
       T -> to;
       true -> none
    end.

send_filtered(FsmRef, Feature, From, To, Packet) ->
    FsmRef ! {send_filtered, Feature, From, To, Packet}.

broadcast(FsmRef, Type, From, Packet) ->
    FsmRef ! {broadcast, Type, From, Packet}.

stop(FsmRef) ->
    ?GEN_FSM:send_event(FsmRef, closed).

%%%----------------------------------------------------------------------
%%% Callback functions from gen_fsm
%%%----------------------------------------------------------------------

%%----------------------------------------------------------------------
%% Func: init/1
%% Returns: {ok, StateName, StateData}          |
%%          {ok, StateName, StateData, Timeout} |
%%          ignore                              |
%%          {stop, StopReason}
%%----------------------------------------------------------------------
init([{SockMod, Socket}, Opts]) ->
    Access = case lists:keyfind(access, 1, Opts) of
                 {_, A} -> A;
                 _ -> all
             end,
    Shaper = case lists:keyfind(shaper, 1, Opts) of
                 {_, S} -> S;
                 _ -> none
             end,
    XMLSocket =
    case lists:keyfind(xml_socket, 1, Opts) of
        {_, XS} -> XS;
        _ -> false
    end,
    Zlib = case lists:keyfind(zlib, 1, Opts) of
               {_, ZlibLimit} -> {true, ZlibLimit};
               _ -> {false, 0}
           end,
    StartTLS = lists:member(starttls, Opts),
    StartTLSRequired = lists:member(starttls_required, Opts),
    TLSEnabled = lists:member(tls, Opts),
    TLS = StartTLS orelse StartTLSRequired orelse TLSEnabled,
    TLSOpts1 =
    lists:filter(fun({certfile, _}) -> true;
                    ({ciphers, _}) -> true;
                    (_) -> false
                 end, Opts),
    TLSOpts = [verify_none | TLSOpts1],
    IP = peerip(SockMod, Socket),
    %% Check if IP is blacklisted:
    case is_ip_blacklisted(IP) of
        true ->
            ?INFO_MSG("Connection attempt from blacklisted IP: ~s (~w)",
                      [jlib:ip_to_list(IP), IP]),
            {stop, normal};
        false ->
            Socket1 =
            if
                TLSEnabled ->
                    SockMod:starttls(Socket, TLSOpts);
                true ->
                    Socket
            end,
            SocketMonitor = SockMod:monitor(Socket1),
            {ok, wait_for_stream, #state{server         = ?MYNAME,
                                         socket         = Socket1,
                                         sockmod        = SockMod,
                                         socket_monitor = SocketMonitor,
                                         xml_socket     = XMLSocket,
                                         zlib           = Zlib,
                                         tls            = TLS,
                                         tls_required   = StartTLSRequired,
                                         tls_enabled    = TLSEnabled,
                                         tls_options    = TLSOpts,
                                         streamid       = new_id(),
                                         access         = Access,
                                         shaper         = Shaper,
                                         ip             = IP},
             ?C2S_OPEN_TIMEOUT}
    end.

%% @doc Return list of all available resources of contacts,
get_subscribed(FsmRef) ->
    ?GEN_FSM:sync_send_all_state_event(FsmRef, get_subscribed, 1000).

%%----------------------------------------------------------------------
%% Func: StateName/2
%%----------------------------------------------------------------------

-spec wait_for_stream(Item :: ejabberd:xml_stream_item(),
                      StateData :: state()) -> fsm_return().
wait_for_stream({xmlstreamstart, _Name, _} = StreamStart, StateData) ->
    handle_stream_start(StreamStart, StateData);
wait_for_stream(timeout, StateData) ->
    {stop, normal, StateData};
%% TODO: this clause is most likely dead code - can't be triggered
%%       with XMPP level tests;
%%       see github.com/esl/ejabberd_tests/tree/element-before-stream-start
wait_for_stream({xmlstreamelement, _}, StateData) ->
    c2s_stream_error(?INVALID_XML_ERR, StateData);
wait_for_stream({xmlstreamend, _}, StateData) ->
    c2s_stream_error(?INVALID_XML_ERR, StateData);
wait_for_stream({xmlstreamerror, _}, StateData) ->
    send_header(StateData, ?MYNAME, << "1.0">>, <<"">>),
    c2s_stream_error(?INVALID_XML_ERR, StateData);
wait_for_stream(closed, StateData) ->
    {stop, normal, StateData}.

handle_stream_start({xmlstreamstart, _Name, Attrs}, #state{} = S0) ->
    Server = jid:nameprep(xml:get_attr_s(<<"to">>, Attrs)),
    Lang = get_xml_lang(Attrs),
    S = S0#state{server = Server, lang = Lang},
    case {xml:get_attr_s(<<"xmlns:stream">>, Attrs),
          lists:member(Server, ?MYHOSTS)} of
        {?NS_STREAM, true} ->
            change_shaper(S, jid:make(<<>>, Server, <<>>)),
            Version = xml:get_attr_s(<<"version">>, Attrs),
            stream_start_by_protocol_version(Version, S);
        {?NS_STREAM, false} ->
            stream_start_error(?HOST_UNKNOWN_ERR, S);
        {_InvalidNS, _} ->
            stream_start_error(?INVALID_NS_ERR, S)
    end.

stream_start_error(Error, StateData) ->
    send_header(StateData, ?MYNAME, <<"">>, default_language()),
    c2s_stream_error(Error, StateData).

-spec c2s_stream_error(Error, State) -> Result when
      Error :: jlib:xmlel(),
      State :: state(),
      Result :: {stop, normal, state()}.
c2s_stream_error(Error, StateData) ->
    send_element(StateData, Error),
    send_trailer(StateData),
    {stop, normal, StateData}.

%% See RFC 6120 4.3.2:
%%
%%   If the initiating entity includes in the initial stream header
%%   the 'version' attribute set to a value of at least <<"1.0">> [...]
%%   receiving entity MUST send a <features/> child element [...]
%%
%% (http://xmpp.org/rfcs/rfc6120.html#streams-negotiation-features)
stream_start_by_protocol_version(<<"1.0">>, #state{} = S) ->
    stream_start_negotiate_features(S);
stream_start_by_protocol_version(_Pre_1_0, #state{lang = Lang, server = Server} = S) ->
    send_header(S, Server, <<"">>, default_language()),
    case is_tls_required_but_unavailable(S) of
        false ->
            wait_for_legacy_auth(S);
        true ->
            c2s_stream_error(?POLICY_VIOLATION_ERR(Lang, <<"Use of STARTTLS required">>), S)
    end.

stream_start_negotiate_features(#state{} = S) ->
    send_header(S, S#state.server, <<"1.0">>, default_language()),
    case {S#state.authenticated, S#state.resource} of
        {false, _} ->
            stream_start_features_before_auth(S);
        {_, <<>>} ->
            stream_start_features_after_auth(S);
        {_, _} ->
            send_element(S, #xmlel{name = <<"stream:features">>}),
            fsm_next_state(wait_for_session_or_sm, S)
    end.

is_tls_required_but_unavailable(#state{} = S) ->
    (not S#state.tls_enabled) and S#state.tls_required.

%% TODO: Consider making this a completely different path (different FSM states!)
%%       than SASL auth negotiation - once wait_for_auth is targeted by refactoring.
%% For legacy auth see XEP-0078: Non-SASL Authentication
%% (http://xmpp.org/extensions/xep-0078.html).
wait_for_legacy_auth(#state{} = S) ->
    fsm_next_state(wait_for_auth, S).

stream_start_features_before_auth(#state{server = Server} = S) ->
    SASLState = cyrsasl:server_new(<<"jabber">>, Server, <<>>, [],
                                   mk_get_password_with_authmodule(Server),
                                   mk_check_password3_with_authmodule(Server),
                                   mk_check_password5_with_authmodule(Server)),
    SockMod = (S#state.sockmod):get_sockmod(S#state.socket),

    send_element(S, stream_features(determine_features(SockMod, S))),
    fsm_next_state(wait_for_feature_before_auth,
                   S#state{sasl_state = SASLState}).

stream_start_features_after_auth(#state{server = Server} = S) ->
    SockMod = (S#state.sockmod):get_sockmod(S#state.socket),
    Features = (maybe_compress_feature(SockMod, S)
            ++ [#xmlel{name = <<"bind">>,
                         attrs = [{<<"xmlns">>, ?NS_BIND}]},
                  #xmlel{name = <<"session">>,
                         attrs = [{<<"xmlns">>, ?NS_SESSION}]}]
                 ++ maybe_roster_versioning_feature(Server)
                 ++ hook_enabled_features(Server) ),
    send_element(S, stream_features(Features)),
    fsm_next_state(wait_for_feature_after_auth, S).

maybe_roster_versioning_feature(Server) ->
    ejabberd_hooks:run_fold(roster_get_versioning_feature,
                            Server, [], [Server]).

stream_features(FeatureElements) ->
    #xmlel{name = <<"stream:features">>,
           children = FeatureElements}.

%% From RFC 6120, section 5.3.1:
%%
%% If TLS is mandatory-to-negotiate, the receiving entity SHOULD NOT
%% advertise support for any stream feature except STARTTLS during the
%% initial stage of the stream negotiation process, because further stream
%% features might depend on prior negotiation of TLS given the order of
%% layers in XMPP (e.g., the particular SASL mechanisms offered by the
%% receiving entity will likely depend on whether TLS has been negotiated).
%%
%% http://xmpp.org/rfcs/rfc6120.html#tls-rules-mtn
determine_features(SockMod, #state{tls = TLS, tls_enabled = TLSEnabled,
                                   tls_required = TLSRequired,
                                   server = Server} = S) ->
    OtherFeatures = maybe_compress_feature(SockMod, S)
                 ++ maybe_sasl_mechanisms(Server)
                 ++ hook_enabled_features(Server),
    case can_use_tls(SockMod, TLS, TLSEnabled) of
        true ->
            case TLSRequired of
                true -> [starttls(required)];
                _    -> [starttls(optional)] ++ OtherFeatures
            end;
        false ->
            OtherFeatures
    end.

maybe_compress_feature(SockMod, #state{zlib = {ZLib, _}}) ->
    case can_use_zlib_compression(ZLib, SockMod) of
        true -> [compression_zlib()];
        _ -> []
    end.

maybe_sasl_mechanisms(Server) ->
    case cyrsasl:listmech(Server) of
        [] -> [];
        Mechanisms ->
            [#xmlel{name = <<"mechanisms">>,
                    attrs = [{<<"xmlns">>, ?NS_SASL}],
                    children = [ mechanism(S) || S <- Mechanisms ]}]
    end.

hook_enabled_features(Server) ->
    ejabberd_hooks:run_fold(c2s_stream_features, Server, [], [Server]).

starttls(TLSRequired)
  when TLSRequired =:= required;
       TLSRequired =:= optional ->
    #xmlel{name = <<"starttls">>,
           attrs = [{<<"xmlns">>, ?NS_TLS}],
           children = [ #xmlel{name = <<"required">>} || TLSRequired =:= required ]}.

can_use_tls(SockMod, TLS, TLSEnabled) ->
    TLS == true andalso (TLSEnabled == false) andalso SockMod == gen_tcp.

can_use_zlib_compression(Zlib, SockMod) ->
    Zlib andalso ( (SockMod == gen_tcp) orelse
                   (SockMod == ejabberd_tls) ).

compression_zlib() ->
    #xmlel{name = <<"compression">>,
           attrs = [{<<"xmlns">>, ?NS_FEATURE_COMPRESS}],
           children = [#xmlel{name = <<"method">>,
                              children = [#xmlcdata{content = <<"zlib">>}]}]}.

mechanism(S) ->
    #xmlel{name = <<"mechanism">>,
           children = [#xmlcdata{content = S}]}.

mk_get_password_with_authmodule(Server) ->
    fun(U) ->
            ejabberd_auth:get_password_with_authmodule(U, Server)
    end.

mk_check_password3_with_authmodule(Server) ->
    fun(U, P) ->
            ejabberd_auth:check_password_with_authmodule(U, Server, P)
    end.

mk_check_password5_with_authmodule(Server) ->
    fun(U, P, D, DG) ->
            ejabberd_auth:check_password_with_authmodule(U, Server, P, D, DG)
    end.

get_xml_lang(Attrs) ->
    case xml:get_attr_s(<<"xml:lang">>, Attrs) of
        Lang when size(Lang) =< 35 ->
            %% As stated in BCP47, 4.4.1:
            %% Protocols or specifications that
            %% specify limited buffer sizes for
            %% language tags MUST allow for
            %% language tags of at least 35 characters.
            Lang;
        _ ->
            %% Do not store long language tag to
            %% avoid possible DoS/flood attacks
           <<>>
    end.

default_language() ->
    case ?MYLANG of
        undefined -> <<"en">>;
        DL -> DL
    end.

-spec wait_for_auth(Item :: ejabberd:xml_stream_item(),
                    State :: state()) -> fsm_return().
wait_for_auth({xmlstreamelement,
               #xmlel{name = <<"enable">>} = El}, StateData) ->
    maybe_unexpected_sm_request(wait_for_auth, El, StateData);
wait_for_auth({xmlstreamelement, El}, StateData) ->
    case is_auth_packet(El) of
        {auth, _ID, get, {U, _, _, _}} ->
            XE = jlib:make_result_iq_reply(El),
            UCdata = case U of
                         <<>> ->
                             [];
                         _ ->
                             [#xmlcdata{content = U}]
                     end,
            Res = case ejabberd_auth:plain_password_required(
                         StateData#state.server) of
                      false ->
                          XE#xmlel{children = [#xmlel{name = <<"query">>,
                                                      attrs = [{<<"xmlns">>,
                                                                ?NS_AUTH}],
                                                      children = [#xmlel{name = <<"username">>,
                                                                         children = UCdata},
                                                                  #xmlel{name = <<"password">>},
                                                                  #xmlel{name = <<"digest">>},
                                                                  #xmlel{name = <<"resource">>}]}]};
                      true ->
                          XE#xmlel{children = [#xmlel{name = <<"query">>,
                                                      attrs = [{<<"xmlns">>,
                                                                ?NS_AUTH}],
                                                      children = [#xmlel{name = <<"username">>,
                                                                         children = UCdata},
                                                                  #xmlel{name = <<"password">>},
                                                                  #xmlel{name = <<"resource">>}]}]}
                  end,
            send_element(StateData, Res),
            fsm_next_state(wait_for_auth, StateData);
        {auth, _ID, set, {_U, _P, _D, <<>>}} ->
            Err = jlib:make_error_reply(
                    El,
                    ?ERR_AUTH_NO_RESOURCE_PROVIDED(StateData#state.lang)),
            send_element(StateData, Err),
            fsm_next_state(wait_for_auth, StateData);
        {auth, _ID, set, {U, P, D, R}} ->
            JID = jid:make(U, StateData#state.server, R),
            maybe_legacy_auth(JID, El, StateData, U, P, D, R);
                        _ ->
            process_unauthenticated_stanza(StateData, El),
                            fsm_next_state(wait_for_auth, StateData)
                    end;
wait_for_auth(timeout, StateData) ->
    {stop, normal, StateData};
wait_for_auth({xmlstreamend, _Name}, StateData) ->
    send_trailer(StateData),
    {stop, normal, StateData};
wait_for_auth({xmlstreamerror, _}, StateData) ->
    send_element(StateData, ?INVALID_XML_ERR),
    send_trailer(StateData),
    {stop, normal, StateData};
wait_for_auth(closed, StateData) ->
    {stop, normal, StateData}.

maybe_legacy_auth(error, El, StateData, U, _P, _D, R) ->
                            ?INFO_MSG(
                               "(~w) Forbidden legacy authentication for "
                               "username '~s' with resource '~s'",
                               [StateData#state.socket, U, R]),
                            Err = jlib:make_error_reply(El, ?ERR_JID_MALFORMED),
                            send_element(StateData, Err),
                            fsm_next_state(wait_for_auth, StateData);
maybe_legacy_auth(JID, El, StateData, U, P, D, R) ->
    case user_allowed(JID, StateData) of
                        true ->
            do_legacy_auth(JID, El, StateData, U, P, D, R);
        _ ->

                            ?INFO_MSG(
                               "(~w) Forbidden legacy authentication for ~s",
                               [StateData#state.socket,
                                jid:to_binary(JID)]),
                            Err = jlib:make_error_reply(El, ?ERR_NOT_ALLOWED),
                            send_element(StateData, Err),
                            fsm_next_state(wait_for_auth, StateData)
    end.

do_legacy_auth(JID, El, StateData, U, P, D, R) ->
    case check_password_with_auth_module(U, StateData, P, D) of
        {true, AuthModule} ->
            do_open_legacy_session(El, StateData, U, R, JID,
                                   AuthModule);
        _ ->
            IP = peerip(StateData#state.sockmod, StateData#state.socket),
            ?INFO_MSG(
               "(~w) Failed legacy authentication for ~s from IP ~s (~w)",
               [StateData#state.socket,
                jid:to_binary(JID), jlib:ip_to_list(IP), IP]),
            Err = jlib:make_error_reply(
                    El, ?ERR_NOT_AUTHORIZED),
            ejabberd_hooks:run(auth_failed, StateData#state.server,
                               [U, StateData#state.server]),
            send_element(StateData, Err),
            fsm_next_state(wait_for_auth, StateData)
    end.

check_password_with_auth_module(User, #state{server = Server}, Password, <<>>) ->
    ejabberd_auth:check_password_with_authmodule(User, Server, Password);
check_password_with_auth_module(User, StateData, _, Digest) ->
    DGen = fun(PW) ->
                   Sid = StateData#state.streamid,
                   sha:sha1_hex(<<Sid/binary,
                                  PW/binary>>)
           end,
    ejabberd_auth:check_password_with_authmodule(User, StateData#state.server,
                                                 <<>>, Digest, DGen).

do_open_legacy_session(El, StateData, U, R, JID, AuthModule) ->
    ?INFO_MSG(
       "(~w) Accepted legacy authentication for ~s by ~p",
       [StateData#state.socket,
        jid:to_binary(JID), AuthModule]),
    Res1 = jlib:make_result_iq_reply(El),
    Res = Res1#xmlel{children = []},
    send_element(StateData, Res),
    NewStateData = StateData#state{
                     user = U,
                     resource = R,
                     jid = JID,
                     auth_module = AuthModule},
    do_open_session_common(JID, NewStateData).

-spec wait_for_feature_before_auth(Item :: ejabberd:xml_stream_item(),
                               State :: state()) -> fsm_return().
wait_for_feature_before_auth({xmlstreamelement,
                          #xmlel{name = <<"enable">>} = El}, StateData) ->
    maybe_unexpected_sm_request(wait_for_feature_before_auth, El, StateData);
wait_for_feature_before_auth({xmlstreamelement, El}, StateData) ->
    #xmlel{name = Name, attrs = Attrs, children = Els} = El,
    {Zlib, _} = StateData#state.zlib,
    TLS = StateData#state.tls,
    TLSEnabled = StateData#state.tls_enabled,
    TLSRequired = StateData#state.tls_required,
    SockMod = (StateData#state.sockmod):get_sockmod(StateData#state.socket),
    case {xml:get_attr_s(<<"xmlns">>, Attrs), Name} of
        {?NS_SASL, <<"auth">>} when TLSEnabled or not TLSRequired ->
            Mech = xml:get_attr_s(<<"mechanism">>, Attrs),
            ClientIn = jlib:decode_base64(xml:get_cdata(Els)),
            StepResult = cyrsasl:server_start(StateData#state.sasl_state, Mech, ClientIn),
            {NewFSMState, NewStateData} = handle_sasl_step(StateData, StepResult),
            fsm_next_state(NewFSMState, NewStateData);
        {?NS_TLS_BIN, <<"starttls">>} when TLS == true,
                                           TLSEnabled == false,
                                           SockMod == gen_tcp ->
            TLSOpts = case ejabberd_config:get_local_option(
                             {domain_certfile, StateData#state.server}) of
                          undefined ->
                              StateData#state.tls_options;
                          CertFile ->
                              [{certfile, CertFile} |
                               lists:keydelete(
                                 certfile, 1, StateData#state.tls_options)]
                      end,
            Socket = StateData#state.socket,
            TLSSocket = (StateData#state.sockmod):starttls(
                                                    Socket, TLSOpts,
                                                    exml:to_binary(tls_proceed())),
            fsm_next_state(wait_for_stream,
                           StateData#state{socket = TLSSocket,
                                           streamid = new_id(),
                                           tls_enabled = true
                                          });
        {?NS_COMPRESS_BIN, <<"compress">>} when Zlib == true,
                                                ((SockMod == gen_tcp) or
                                                 (SockMod == ejabberd_tls)) ->
          check_compression_auth(El, wait_for_feature_before_auth, StateData);
        _ ->
            if
                TLSRequired and not TLSEnabled ->
                    Lang = StateData#state.lang,
                    send_element(StateData, ?POLICY_VIOLATION_ERR(
                                               Lang, <<"Use of STARTTLS required">>)),
                    send_trailer(StateData),
                    {stop, normal, StateData};
                true ->
                    process_unauthenticated_stanza(StateData, El),
                    fsm_next_state(wait_for_feature_before_auth, StateData)
            end
    end;
wait_for_feature_before_auth(timeout, StateData) ->
    {stop, normal, StateData};
wait_for_feature_before_auth({xmlstreamend, _Name}, StateData) ->
    send_trailer(StateData),
    {stop, normal, StateData};
wait_for_feature_before_auth({xmlstreamerror, _}, StateData) ->
    send_element(StateData, ?INVALID_XML_ERR),
    send_trailer(StateData),
    {stop, normal, StateData};
wait_for_feature_before_auth(closed, StateData) ->
    {stop, normal, StateData}.

compressed() ->
    #xmlel{name = <<"compressed">>,
           attrs = [{<<"xmlns">>, ?NS_COMPRESS}]}.

compress_unsupported_method() ->
    #xmlel{name = <<"failure">>,
           attrs = [{<<"xmlns">>, ?NS_COMPRESS}],
           children = [#xmlel{name = <<"unsupported-method">>}]}.

tls_proceed() ->
    #xmlel{name = <<"proceed">>,
           attrs = [{<<"xmlns">>, ?NS_TLS}]}.

compress_setup_failed() ->
    #xmlel{name = <<"failure">>,
           attrs = [{<<"xmlns">>, ?NS_COMPRESS}],
           children = [#xmlel{name = <<"setup-failed">>}]}.

-spec wait_for_sasl_response(Item :: ejabberd:xml_stream_item(),
                             State :: state()) -> fsm_return().
wait_for_sasl_response({xmlstreamelement,
                        #xmlel{name = <<"enable">>} = El}, StateData) ->
    maybe_unexpected_sm_request(wait_for_sasl_response, El, StateData);
wait_for_sasl_response({xmlstreamelement, El}, StateData) ->
    #xmlel{name = Name, attrs = Attrs, children = Els} = El,
    case {xml:get_attr_s(<<"xmlns">>, Attrs), Name} of
        {?NS_SASL, <<"response">>} ->
            ClientIn = jlib:decode_base64(xml:get_cdata(Els)),
            StepResult = cyrsasl:server_step(StateData#state.sasl_state,ClientIn),
            {NewFSMState, NewStateData} = handle_sasl_step(StateData, StepResult),
            fsm_next_state(NewFSMState, NewStateData);
        _ ->
            process_unauthenticated_stanza(StateData, El),
            fsm_next_state(wait_for_feature_before_auth, StateData)
    end;
wait_for_sasl_response(timeout, StateData) ->
    {stop, normal, StateData};
wait_for_sasl_response({xmlstreamend, _Name}, StateData) ->
    send_trailer(StateData),
    {stop, normal, StateData};
wait_for_sasl_response({xmlstreamerror, _}, StateData) ->
    send_element(StateData, ?INVALID_XML_ERR),
    send_trailer(StateData),
    {stop, normal, StateData};
wait_for_sasl_response(closed, StateData) ->
    {stop, normal, StateData}.

-spec wait_for_feature_after_auth(Item :: ejabberd:xml_stream_item(),
                              State :: state()) -> fsm_return().
wait_for_feature_after_auth({xmlstreamelement,
                         #xmlel{name = <<"enable">>} = El}, StateData) ->
    maybe_unexpected_sm_request(wait_for_feature_after_auth, El, StateData);
wait_for_feature_after_auth({xmlstreamelement,
                         #xmlel{name = <<"resume">>} = El}, StateData) ->
    maybe_resume_session(wait_for_feature_after_auth, El, StateData);
wait_for_feature_after_auth({xmlstreamelement, El}, StateData) ->
    case jlib:iq_query_info(El) of
        #iq{type = set, xmlns = ?NS_BIND, sub_el = SubEl} = IQ ->
            U = StateData#state.user,
            R1 = xml:get_path_s(SubEl, [{elem, <<"resource">>}, cdata]),
            R = case jid:resourceprep(R1) of
                    error -> error;
                    <<>> ->
                        list_to_binary(lists:concat(
                                         [randoms:get_string() | tuple_to_list(now())]));
                    Resource -> Resource
                end,
            case R of
                error ->
                    Err = jlib:make_error_reply(El, ?ERR_BAD_REQUEST),
                    send_element(StateData, Err),
                    fsm_next_state(wait_for_feature_after_auth, StateData);
                _ ->
                    JID = jid:make(U, StateData#state.server, R),
                    Res = IQ#iq{type = result,
                                sub_el = [#xmlel{name = <<"bind">>,
                                                 attrs = [{<<"xmlns">>, ?NS_BIND}],
                                                 children = [#xmlel{name = <<"jid">>,
                                                                    children = [#xmlcdata{content = jid:to_binary(JID)}]}]}]},
                    XmlEl = jlib:iq_to_xml(Res),
                    send_element(StateData, XmlEl),
                    fsm_next_state(wait_for_session_or_sm,
                                   StateData#state{resource = R, jid = JID})
            end;
        _ ->
            maybe_do_compress(El, wait_for_feature_after_auth, StateData)
    end;

wait_for_feature_after_auth(timeout, StateData) ->
    {stop, normal, StateData};

wait_for_feature_after_auth({xmlstreamend, _Name}, StateData) ->
    send_trailer(StateData),
    {stop, normal, StateData};

wait_for_feature_after_auth({xmlstreamerror, _}, StateData) ->
    send_element(StateData, ?INVALID_XML_ERR),
    send_trailer(StateData),
    {stop, normal, StateData};

wait_for_feature_after_auth(closed, StateData) ->
    {stop, normal, StateData}.

-spec wait_for_session_or_sm(Item :: ejabberd:xml_stream_item(),
                             State :: state()) -> fsm_return().
wait_for_session_or_sm({xmlstreamelement,
                        #xmlel{name = <<"enable">>} = El}, StateData) ->
    maybe_enable_stream_mgmt(wait_for_session_or_sm, El, StateData);

wait_for_session_or_sm({xmlstreamelement,
                        #xmlel{name = <<"r">>} = El}, StateData) ->
    maybe_send_sm_ack(xml:get_tag_attr_s(<<"xmlns">>, El),
                      StateData#state.stream_mgmt,
                      StateData#state.stream_mgmt_in,
                      wait_for_session_or_sm, StateData);

wait_for_session_or_sm({xmlstreamelement, El}, StateData0) ->
    StateData = maybe_increment_sm_incoming(StateData0#state.stream_mgmt,
                                            StateData0),
    case jlib:iq_query_info(El) of
        #iq{type = set, xmlns = ?NS_SESSION} ->
            maybe_open_session(El, StateData);
        _ ->
            maybe_do_compress(El, wait_for_session_or_sm, StateData)
    end;

wait_for_session_or_sm(timeout, StateData) ->
    {stop, normal, StateData};

wait_for_session_or_sm({xmlstreamend, _Name}, StateData) ->
    send_trailer(StateData),
    {stop, normal, StateData};

wait_for_session_or_sm({xmlstreamerror, _}, StateData) ->
    send_element(StateData, ?INVALID_XML_ERR),
    send_trailer(StateData),
    {stop, normal, StateData};

wait_for_session_or_sm(closed, StateData) ->
    {stop, normal, StateData}.

maybe_do_compress(El = #xmlel{name = Name, attrs = Attrs}, NextState, StateData) ->
    SockMod = (StateData#state.sockmod):get_sockmod(StateData#state.socket),
    {Zlib, _} = StateData#state.zlib,
    case {xml:get_attr_s(<<"xmlns">>, Attrs), Name} of
        {?NS_COMPRESS_BIN, <<"compress">>} when Zlib == true,
                                                ((SockMod == gen_tcp) or
                                                 (SockMod == ejabberd_tls)) ->
            check_compression_auth(El, NextState, StateData);
        _ ->
            process_unauthenticated_stanza(StateData, El),
            fsm_next_state(NextState, StateData)

    end.

check_compression_auth(_El, NextState, StateData) ->
    Auth = StateData#state.authenticated,
    case Auth of
        false ->
            send_element(StateData, compress_setup_failed()),
            fsm_next_state(NextState, StateData);
        _ ->
            check_compression_method(_El, NextState, StateData)
    end.

check_compression_method(El, NextState, StateData) ->
    case exml_query:path(El, [{element, <<"method">>}, cdata]) of
        undefined ->
            send_element(StateData, compress_setup_failed()),
            fsm_next_state(NextState, StateData);
        <<"zlib">> ->
            {_, ZlibLimit} = StateData#state.zlib,
            Socket = StateData#state.socket,
            ZlibSocket = (StateData#state.sockmod):compress(Socket, ZlibLimit,
                exml:to_binary(compressed())),
            fsm_next_state(wait_for_stream, StateData#state{socket = ZlibSocket, streamid = new_id()});
        _ ->
            send_element(StateData, compress_unsupported_method()),
            fsm_next_state(NextState, StateData)
    end.


maybe_open_session(El, #state{jid = JID} = StateData) ->
    case user_allowed(JID, StateData) of
        true ->
            do_open_session(El, JID, StateData);
        _ ->
            ejabberd_hooks:run(forbidden_session_hook,
                               StateData#state.server, [JID]),
            ?INFO_MSG("(~w) Forbidden session for ~s",
                      [StateData#state.socket,
                       jid:to_binary(JID)]),
            Err = jlib:make_error_reply(El, ?ERR_NOT_ALLOWED),
            send_element(StateData, Err),
            fsm_next_state(wait_for_session_or_sm, StateData)
    end.

do_open_session(El, JID, StateData) ->
                    ?INFO_MSG("(~w) Opened session for ~s",
                              [StateData#state.socket,
                               jid:to_binary(JID)]),
                    Res = jlib:make_result_iq_reply(El),
                    Packet = {jid:to_bare(StateData#state.jid), StateData#state.jid, Res},
                    {_, _, NewStateData0, _} = send_and_maybe_buffer_stanza(Packet, StateData, wait_for_session_or_sm),
    do_open_session_common(JID, NewStateData0).

do_open_session_common(JID, #state{user = U, resource = R} = NewStateData0) ->
                    change_shaper(NewStateData0, JID),
                    {Fs, Ts, Pending} = ejabberd_hooks:run_fold(
                                          roster_get_subscription_lists,
                                          NewStateData0#state.server,
                                          {[], [], []},
                                          [U, NewStateData0#state.server]),
                    LJID = jid:to_lower(jid:to_bare(JID)),
                    Fs1 = [LJID | Fs],
                    Ts1 = [LJID | Ts],
                    PrivList =
                    ejabberd_hooks:run_fold(
                      privacy_get_user_list, NewStateData0#state.server,
                      #userlist{},
                      [U, NewStateData0#state.server]),
                    SID = {now(), self()},
                    Conn = get_conn_type(NewStateData0),
                    Info = [{ip, NewStateData0#state.ip}, {conn, Conn},
                            {auth_module, NewStateData0#state.auth_module}],
                    ejabberd_sm:open_session(
                      SID, U, NewStateData0#state.server, R, Info),
                    NewStateData =
                    NewStateData0#state{
                      sid = SID,
                      conn = Conn,
                      pres_f = ?SETS:from_list(Fs1),
                      pres_t = ?SETS:from_list(Ts1),
                      pending_invitations = Pending,
                      privacy_list = PrivList},
                    fsm_next_state_pack(session_established,
                        NewStateData).

-spec session_established(Item :: ejabberd:xml_stream_item(),
                          State :: state()) -> fsm_return().
session_established({xmlstreamelement,
                     #xmlel{name = <<"enable">>} = El}, StateData) ->
    maybe_enable_stream_mgmt(session_established, El, StateData);

session_established({xmlstreamelement,
                     #xmlel{name = <<"a">>} = El}, StateData) ->
    stream_mgmt_handle_ack(session_established, El, StateData);

session_established({xmlstreamelement,
                     #xmlel{name = <<"r">>} = El}, StateData) ->
    maybe_send_sm_ack(xml:get_tag_attr_s(<<"xmlns">>, El),
                      StateData#state.stream_mgmt,
                      StateData#state.stream_mgmt_in,
                      session_established, StateData);
session_established({xmlstreamelement,
                     #xmlel{name = <<"inactive">>} = El}, State) ->
    mongoose_metrics:update([State#state.server, modCSIInactive], 1),

    maybe_inactivate_session(xml:get_tag_attr_s(<<"xmlns">>, El), State);

session_established({xmlstreamelement,
                     #xmlel{name = <<"active">>} = El}, State) ->
    mongoose_metrics:update([State#state.server, modCSIActive], 1),

    maybe_activate_session(xml:get_tag_attr_s(<<"xmlns">>, El), State);

session_established({xmlstreamelement, El}, StateData) ->
    FromJID = StateData#state.jid,
    % Check 'from' attribute in stanza RFC 3920 Section 9.1.2
    case check_from(El, FromJID) of
        'invalid-from' ->
            send_element(StateData, ?INVALID_FROM),
            send_trailer(StateData),
            {stop, normal, StateData};
        _NewEl ->
            NewState = maybe_increment_sm_incoming(StateData#state.stream_mgmt,
                                                   StateData),
<<<<<<< HEAD
            check_amp_maybe_send(FromJID#jid.lserver, NewState, FromJID, El)
=======
            case check_amp(FromJID#jid.lserver, {FromJID, El}) of
                drop      -> fsm_next_state(session_established, NewState);
                {_, NewEl} -> process_outgoing_stanza(NewEl, NewState)
            end
>>>>>>> b13807d9
    end;

%% We hibernate the process to reduce memory consumption after a
%% configurable activity timeout
session_established(timeout, StateData) ->
    %% TODO: Options must be stored in state:
    Options = [],
    proc_lib:hibernate(?GEN_FSM, enter_loop,
                       [?MODULE, Options, session_established, StateData]),
    fsm_next_state(session_established, StateData);
session_established({xmlstreamend, _Name}, StateData) ->
    send_trailer(StateData),
    {stop, normal, StateData};

session_established({xmlstreamerror, <<"XML stanza is too big">> = E}, StateData) ->
    send_element(StateData, ?POLICY_VIOLATION_ERR(StateData#state.lang, E)),
    send_trailer(StateData),
    {stop, normal, StateData};
session_established({xmlstreamerror, _}, StateData) ->
    send_element(StateData, ?INVALID_XML_ERR),
    send_trailer(StateData),
    {stop, normal, StateData};
session_established(closed, StateData) ->
    ?DEBUG("Session established closed - trying to enter resume_session",[]),
    maybe_enter_resume_session(StateData#state.stream_mgmt_id, StateData).

%%% XEP-0079 (AMP) related
<<<<<<< HEAD
check_amp_maybe_send(Host, State, FromJID, El) ->
    case mod_amp:check_packet(El, FromJID, initial_check) of
        drop -> fsm_next_state(session_established, State);
        NewEl -> session_established2(NewEl, State)
    end.
=======
check_amp(Host, {_FromJID, _El} = HookData) ->
    ejabberd_hooks:run_fold(amp_check_packet, Host, HookData, []).
>>>>>>> b13807d9

%% @doc Process packets sent by user (coming from user on c2s XMPP
%% connection)
-spec process_outgoing_stanza(El :: jlib:xmlel(), state()) -> fsm_return().
process_outgoing_stanza(El, StateData) ->
    #xmlel{name = Name, attrs = Attrs} = El,
    User = StateData#state.user,
    Server = StateData#state.server,
    FromJID = StateData#state.jid,
    To = xml:get_attr_s(<<"to">>, Attrs),
    ToJID = case To of
                <<>> ->
                    jid:make(User, Server, <<>>);
                _ ->
                    jid:from_binary(To)
            end,
    NewEl1 = jlib:remove_attr(<<"xmlns">>, jlib:remove_delay_tags(El)),
    NewEl = case xml:get_attr_s(<<"xml:lang">>, Attrs) of
                <<>> ->
                    case StateData#state.lang of
                        <<>> -> NewEl1;
                        Lang ->
                            xml:replace_tag_attr(<<"xml:lang">>, Lang, NewEl1)
                    end;
                _ ->
                    NewEl1
            end,
    NewState = process_outgoing_stanza(ToJID, Name, {Attrs, NewEl, FromJID, StateData, Server, User}),
    ejabberd_hooks:run(c2s_loop_debug, [{xmlstreamelement, El}]),
    fsm_next_state(session_established, NewState).


process_outgoing_stanza(error, _Name, Args) ->
    {Attrs, NewEl, _FromJID, StateData, _Server, _User} = Args,
    case xml:get_attr_s(<<"type">>, Attrs) of
        <<"error">> -> StateData;
        <<"result">> -> StateData;
        _ ->
            Err = jlib:make_error_reply(NewEl, ?ERR_JID_MALFORMED),
            send_element(StateData, Err),
            StateData
    end;
process_outgoing_stanza(ToJID, <<"presence">>, Args) ->
    {_Attrs, NewEl, FromJID, StateData, Server, User} = Args,
    PresenceEl = ejabberd_hooks:run_fold(c2s_update_presence,
                                         Server,
                                         NewEl,
                                         [User, Server]),
    ejabberd_hooks:run(user_send_packet,
                       Server,
                       [FromJID, ToJID, PresenceEl]),
    case ToJID of
        #jid{user = User,
             server = Server,
             resource = <<>>} ->
             ?DEBUG("presence_update(~p,~n\t~p,~n\t~p)",
                 [FromJID, PresenceEl, StateData]),
             presence_update(FromJID, PresenceEl,
                             StateData);
        _ ->
             presence_track(FromJID, ToJID, PresenceEl,
                            StateData)
    end;
process_outgoing_stanza(ToJID, <<"iq">>, Args) ->
    {_Attrs, NewEl, FromJID, StateData, Server, _User} = Args,
    case jlib:iq_query_info(NewEl) of
        #iq{xmlns = Xmlns} = IQ
            when Xmlns == ?NS_PRIVACY;
            Xmlns == ?NS_BLOCKING ->
            process_privacy_iq(FromJID, ToJID, IQ, StateData);
        _ ->
            ejabberd_hooks:run(user_send_packet,
                               Server,
                               [FromJID, ToJID, NewEl]),
            check_privacy_and_route(FromJID, StateData, FromJID, ToJID, NewEl),
            StateData
    end;
process_outgoing_stanza(ToJID, <<"message">>, Args) ->
    {_Attrs, NewEl, FromJID, StateData, Server, _User} = Args,
    ejabberd_hooks:run(user_send_packet,
                       Server,
                       [FromJID, ToJID, NewEl]),
    check_privacy_and_route(FromJID, StateData, FromJID,
                            ToJID, NewEl),
    StateData;
process_outgoing_stanza(_ToJID, _Name, Args) ->
    {_Attrs, _NewEl, _FromJID, StateData, _Server, _User} = Args,
    StateData.

%%-------------------------------------------------------------------------
%% session may be terminated for exmaple by mod_ping there is still valid
%% connection and resource want to send stanza.
resume_session({xmlstreamelement, _}, StateData) ->
    Err = ?POLICY_VIOLATION_ERR(StateData#state.lang,
                                <<"session in resume state cannot accept incoming stanzas">>),
    maybe_send_element_safe(StateData, Err),
    maybe_send_trailer_safe(StateData),
    {next_state, resume_session, StateData, hibernate};

%%-------------------------------------------------------------------------
%% ignore mod_ping closed messages because we are already in resume session
%% state
resume_session(closed, StateData) ->
    {next_state, resume_session, StateData, hibernate};
resume_session(timeout, StateData) ->
    {next_state, resume_session, StateData, hibernate};
resume_session(Msg, StateData) ->
    ?WARNING_MSG("unexpected message ~p",[Msg]),
    {next_state, resume_session, StateData, hibernate}.


%%----------------------------------------------------------------------
%% Func: StateName/3
%% Returns: {next_state, NextStateName, NextStateData}            |
%%          {next_state, NextStateName, NextStateData, Timeout}   |
%%          {reply, Reply, NextStateName, NextStateData}          |
%%          {reply, Reply, NextStateName, NextStateData, Timeout} |
%%          {stop, Reason, NewStateData}                          |
%%          {stop, Reason, Reply, NewStateData}
%%----------------------------------------------------------------------

session_established(resume, _From, SD) ->
    handover_session(SD).

resume_session(resume, _From, SD) ->
    handover_session(SD).

%%----------------------------------------------------------------------
%% Func: handle_event/3
%% Returns: {next_state, NextStateName, NextStateData}          |
%%          {next_state, NextStateName, NextStateData, Timeout} |
%%          {stop, Reason, NewStateData}
%%----------------------------------------------------------------------
handle_event(keep_alive_packet, session_established,
             #state{server = Server, jid = JID} = StateData) ->
    ejabberd_hooks:run(user_sent_keep_alive, Server, [JID]),
    fsm_next_state(session_established, StateData);
handle_event(_Event, StateName, StateData) ->
    fsm_next_state(StateName, StateData).

%%----------------------------------------------------------------------
%% Func: handle_sync_event/4
%% Returns: {next_state, NextStateName, NextStateData}            |
%%          {next_state, NextStateName, NextStateData, Timeout}   |
%%          {reply, Reply, NextStateName, NextStateData}          |
%%          {reply, Reply, NextStateName, NextStateData, Timeout} |
%%          {stop, Reason, NewStateData}                          |
%%          {stop, Reason, Reply, NewStateData}
%%----------------------------------------------------------------------
-spec handle_sync_event(Evt :: atom(),
                        From :: any(),
                        StateName :: statename(),
                        State :: state())
-> {'reply', Reply :: [any()], statename(), state()}
   | {'reply', Reply :: 'ok' | {_,_,_,_}, statename(), state(), integer()}.
handle_sync_event(get_presence, _From, StateName, StateData) ->
    User = StateData#state.user,
    PresLast = StateData#state.pres_last,

    Show = get_showtag(PresLast),
    Status = get_statustag(PresLast),
    Resource = StateData#state.resource,

    Reply = {User, Resource, Show, Status},
    fsm_reply(Reply, StateName, StateData);
handle_sync_event(get_subscribed, _From, StateName, StateData) ->
    Subscribed = ?SETS:to_list(StateData#state.pres_f),
    {reply, Subscribed, StateName, StateData};
handle_sync_event(_Event, _From, StateName, StateData) ->
    Reply = ok,
    fsm_reply(Reply, StateName, StateData).


code_change(_OldVsn, StateName, StateData, _Extra) ->
    {ok, StateName, StateData}.

%%----------------------------------------------------------------------
%% Func: handle_info/3
%% Returns: {next_state, NextStateName, NextStateData}          |
%%          {next_state, NextStateName, NextStateData, Timeout} |
%%          {stop, Reason, NewStateData}
%%----------------------------------------------------------------------
handle_info({send_text, Text}, StateName, StateData) ->
    send_text(StateData, Text),
    ejabberd_hooks:run(c2s_loop_debug, [Text]),
    fsm_next_state(StateName, StateData);
handle_info(replaced, _StateName, StateData) ->
    Lang = StateData#state.lang,
    maybe_send_element_safe(StateData,
                            ?SERRT_CONFLICT(Lang, <<"Replaced by new connection">>)),
    maybe_send_trailer_safe(StateData),
    {stop, normal, StateData#state{authenticated = replaced}};
%% Process Packets that are to be send to the user
handle_info({broadcast, Broadcast}, StateName, StateData) ->
    ejabberd_hooks:run(c2s_loop_debug, [{broadcast, Broadcast}]),
    ?DEBUG("broadcast=~p", [Broadcast]),
    handle_broadcast_result(handle_routed_broadcast(Broadcast, StateData), StateName, StateData);
handle_info({route, From, To, Packet}, StateName, StateData) ->
    ejabberd_hooks:run(c2s_loop_debug, [{route, From, To, Packet}]),
<<<<<<< HEAD
    case Packet#xmlel.name of
        <<"broadcast">> ->
            self() ! legacy_packet_to_broadcast(Packet),
            fsm_next_state(StateName, StateData);
        PacketName ->
            case handle_routed(PacketName, From, To, Packet, StateData) of
                {true, NewAttrs, NewState} ->
                    Attrs2 = jlib:replace_from_to_attrs(jid:to_binary(From),
                                                        jid:to_binary(To),
                                                        NewAttrs),
                    FixedPacket = Packet#xmlel{attrs = Attrs2},
                    ejabberd_hooks:run(user_receive_packet,
                                       StateData#state.server,
                                       [StateData#state.jid, From, To, FixedPacket]),
                    maybe_csi_inactive_optimisation({From, To, FixedPacket}, NewState, StateName);

                {false, _NewAttrs, NewState} ->
                    mod_amp:check_packet(Packet, From, failed),
                    fsm_next_state(StateName, NewState)
            end
    end;
=======
    Name = Packet#xmlel.name,
    Resp = process_incoming_stanza(Name, From, To, Packet, StateName, StateData),
    Resp;
%%    fsm_next_state(StateName, NewState);
>>>>>>> b13807d9
handle_info({'DOWN', Monitor, _Type, _Object, _Info}, _StateName, StateData)
  when Monitor == StateData#state.socket_monitor ->
    maybe_enter_resume_session(StateData#state.stream_mgmt_id, StateData);
handle_info(system_shutdown, StateName, StateData) ->
    case StateName of
        wait_for_stream ->
            send_header(StateData, ?MYNAME, <<"1.0">>, <<"en">>),
            send_element(StateData, ?SERR_SYSTEM_SHUTDOWN),
            send_trailer(StateData),
            ok;
        _ ->
            send_element(StateData, ?SERR_SYSTEM_SHUTDOWN),
            send_trailer(StateData),
            ok
    end,
    {stop, normal, StateData};
handle_info({force_update_presence, LUser}, StateName,
            #state{user = LUser, server = LServer} = StateData) ->
    NewStateData =
    case StateData#state.pres_last of
        #xmlel{name = <<"presence">>} ->
            PresenceEl = ejabberd_hooks:run_fold(
                           c2s_update_presence,
                           LServer,
                           StateData#state.pres_last,
                           [LUser, LServer]),
            StateData2 = StateData#state{pres_last = PresenceEl},
            presence_update(StateData2#state.jid,
                            PresenceEl,
                            StateData2),
            StateData2;
        _ ->
            StateData
    end,
    {next_state, StateName, NewStateData};
handle_info({send_filtered, Feature, From, To, Packet}, StateName, StateData) ->
    Drop = ejabberd_hooks:run_fold(c2s_filter_packet, StateData#state.server,
				   true, [StateData#state.server, StateData,
					  Feature, To, Packet]),
    case Drop of
        true ->
            ?DEBUG("Dropping packet from ~p to ~p", [jid:to_binary(From), jid:to_binary(To)]);
        _ ->
            FinalPacket = jlib:replace_from_to(From, To, Packet),
            case StateData#state.jid of
                To ->
                    case privacy_check_packet(StateData, From, To, FinalPacket, in) of
                        deny -> ok;
                        allow -> send_element(StateData, FinalPacket)
                    end;
                _ ->
                    ejabberd_router:route(From, To, FinalPacket)
            end
    end,
    fsm_next_state(StateName, StateData);
handle_info({broadcast, Type, From, Packet}, StateName, StateData) ->
    Recipients = ejabberd_hooks:run_fold(
		   c2s_broadcast_recipients, StateData#state.server,
		   [],
		   [StateData#state.server, StateData, Type, From, Packet]),
    lists:foreach(
      fun(USR) ->
	      ejabberd_router:route(
		From, jid:make(USR), Packet)
      end, lists:usort(Recipients)),
    fsm_next_state(StateName, StateData);
handle_info(resume_timeout, resume_session, StateData) ->
    {stop, normal, StateData};
handle_info(check_buffer_full, StateName, StateData) ->
    case is_buffer_full(StateData#state.stream_mgmt_buffer_size,
                        StateData#state.stream_mgmt_buffer_max) of
        true ->
            Err = ?RESOURCE_CONSTRAINT_ERR((StateData#state.lang),
                                           <<"too many unacked stanzas">>),
            send_element(StateData, Err),
            send_trailer(StateData),
            {stop, normal, StateData};
        false ->
            fsm_next_state(StateName,
                           StateData#state{stream_mgmt_constraint_check_tref = undefined})
    end;
handle_info(Info, StateName, StateData) ->
    ?ERROR_MSG("Unexpected info: ~p", [Info]),
    fsm_next_state(StateName, StateData).

process_incoming_stanza(<<"broadcast">>, _From, _To, Packet, StateName, StateData) ->
    self() ! legacy_packet_to_broadcast(Packet),
    fsm_next_state(StateName, StateData);
process_incoming_stanza(Name, From, To, Packet, StateName, StateData) ->
    case handle_routed(Name, From, To, Packet, StateData) of
        {allow, NewAttrs, NewState} ->
            Attrs2 = jlib:replace_from_to_attrs(jid:to_binary(From),
                jid:to_binary(To),
                NewAttrs),
            FixedPacket = Packet#xmlel{attrs = Attrs2},
            ejabberd_hooks:run(user_receive_packet,
                StateData#state.server,
                [StateData#state.jid, From, To, FixedPacket]),
            ship_to_local_user({From, To, FixedPacket}, NewState, StateName);
        {Reason, _NewAttrs, NewState} ->
            response_negative(Name, Reason, From, To, Packet),
            fsm_next_state(StateName, NewState)
    end.

response_negative(<<"iq">>, forbidden, From, To, Packet) ->
    send_back_error(?ERR_FORBIDDEN, From, To, Packet);
response_negative(<<"iq">>, deny, From, To, Packet) ->
    IqType = xml:get_attr_s(<<"type">>, Packet#xmlel.attrs),
    response_iq_deny(IqType, From, To, Packet);
response_negative(<<"message">>, deny, From, To, Packet) ->
    send_back_error(?ERR_SERVICE_UNAVAILABLE, From, To, Packet);
response_negative(_, _, _, _, _) ->
    ok.

response_iq_deny(<<"get">>, From, To, Packet) ->
    send_back_error(?ERR_SERVICE_UNAVAILABLE, From, To, Packet);
response_iq_deny(<<"set">>, From, To, Packet) ->
    send_back_error(?ERR_SERVICE_UNAVAILABLE, From, To, Packet);
response_iq_deny(_, _, _, _) ->
    ok.

send_back_error(Etype, From, To, Packet) ->
    Err = jlib:make_error_reply(Packet, Etype),
    ejabberd_router:route(To, From, Err).

-spec legacy_packet_to_broadcast({xmlel, any(), any(), list()}) -> {broadcast, broadcast_type()}.
legacy_packet_to_broadcast({xmlel, _, _, [Child]}) ->
    {broadcast, Child};
legacy_packet_to_broadcast(InvalidBroadcast) ->
    ?WARNING_MSG("invalid_broadcast=~p", [InvalidBroadcast]),
    {broadcast, unknown}.

handle_routed(<<"presence">>, From, To, Packet, StateData) ->
    handle_routed_presence(From, To, Packet, StateData);
handle_routed(<<"iq">>, From, To, Packet, StateData) ->
    handle_routed_iq(From, To, Packet, StateData);
handle_routed(<<"message">>, From, To, Packet, StateData) ->
    case privacy_check_packet(StateData, From, To, Packet, in) of
        allow ->
            {allow, Packet#xmlel.attrs, StateData};
        deny ->
            {deny, Packet#xmlel.attrs, StateData}
    end;
handle_routed(_, _From, _To, Packet, StateData) ->
    {true, Packet#xmlel.attrs, StateData}.

handle_routed_iq(From, To, Packet = #xmlel{attrs = Attrs}, StateData) ->
    case jlib:iq_query_info(Packet) of
        %% TODO: Support for mod_last / XEP-0012. Can we move it to the respective module?
        %%   Thanks to add_iq_handler(ejabberd_sm, ...)?
        #iq{xmlns = ?NS_LAST} ->
            HasFromSub = ( is_subscribed_to_my_presence(From, StateData)
                           andalso is_privacy_allow(StateData, To, From,
                                                    #xmlel{name = <<"presence">>}, out) ),
            case HasFromSub of
                true ->
                    case privacy_check_packet(StateData, From, To, Packet, in) of
                        allow ->
                            {allow, Attrs, StateData};
                        deny ->
                            {deny, Attrs, StateData}
                    end;
                _ ->
                    {forbidden, Attrs, StateData}
            end;
        IQ when (is_record(IQ, iq)) or (IQ == reply) ->
            case privacy_check_packet(StateData, From, To, Packet, in) of
                allow ->
                    {allow, Attrs, StateData};
                deny when is_record(IQ, iq) ->
                    {deny, Attrs, StateData};
                deny when IQ == reply ->
                    %% ???
                    {deny, Attrs, StateData}
            end;
        IQ when (IQ == invalid) or (IQ == not_iq) ->
            {invalid, Attrs, StateData}
    end.

-spec handle_routed_broadcast(Broadcast :: broadcast_type(), StateData :: state()) ->
    broadcast_result().
handle_routed_broadcast({item, IJID, ISubscription}, StateData) ->
    {new_state, roster_change(IJID, ISubscription, StateData)};
handle_routed_broadcast({exit, Reason}, _StateData) ->
    {exit, Reason};
handle_routed_broadcast({privacy_list, PrivList, PrivListName}, StateData) ->
    case ejabberd_hooks:run_fold(privacy_updated_list, StateData#state.server,
                                 false, [StateData#state.privacy_list, PrivList]) of
        false ->
            {new_state, StateData};
        NewPL ->
            PrivPushIQ = privacy_list_push_iq(PrivListName),
            F = jid:to_bare(StateData#state.jid),
            T = StateData#state.jid,
            PrivPushEl = jlib:replace_from_to(F, T, jlib:iq_to_xml(PrivPushIQ)),
            {send_new, F, T, PrivPushEl, StateData#state{privacy_list = NewPL}}
    end;
handle_routed_broadcast({blocking, What}, StateData) ->
    route_blocking(What, StateData),
    {new_state, StateData};
handle_routed_broadcast(_, StateData) ->
    {new_state, StateData}.

-spec handle_broadcast_result(broadcast_result(), StateName :: atom(), StateData :: state()) -> any().
handle_broadcast_result({exit, ErrorMessage}, _StateName, StateData) ->
    Lang = StateData#state.lang,
    send_element(StateData, ?SERRT_CONFLICT(Lang, ErrorMessage)),
    send_trailer(StateData),
    {stop, normal, StateData};
handle_broadcast_result({send_new, From, To, Stanza, NewState}, StateName, _StateData) ->
    ship_to_local_user({From, To, Stanza}, NewState, StateName);
handle_broadcast_result({new_state, NewState}, StateName, _StateData) ->
    fsm_next_state(StateName, NewState).

privacy_list_push_iq(PrivListName) ->
    #iq{type = set, xmlns = ?NS_PRIVACY,
        id = list_to_binary("push" ++ randoms:get_string()),
        sub_el = [#xmlel{name = <<"query">>,
                         attrs = [{<<"xmlns">>, ?NS_PRIVACY}],
                         children = [#xmlel{name = <<"list">>,
                                            attrs = [{<<"name">>, PrivListName}]}]}]}.

-spec handle_routed_presence(From :: ejabberd:jid(), To :: ejabberd:jid(), Packet :: jlib:xmlel(),
                            StateData :: state()) -> routing_result().
handle_routed_presence(From, To, Packet = #xmlel{attrs = Attrs}, StateData) ->
    State = ejabberd_hooks:run_fold(c2s_presence_in, StateData#state.server,
                                    StateData, [{From, To, Packet}]),
    case xml:get_attr_s(<<"type">>, Attrs) of
        <<"probe">> ->
            {LFrom, LBFrom} = lowcase_and_bare(From),
            NewState = case am_i_available_to(LFrom, LBFrom, State) of
                           true -> State;
                           false -> make_available_to(LFrom, LBFrom, State)
                       end,
            process_presence_probe(From, To, NewState),
            {probe, Attrs, NewState};
        <<"error">> ->
            NewA = ?SETS:del_element(jid:to_lower(From), State#state.pres_a),
            {allow, Attrs, State#state{pres_a = NewA}};
        <<"invisible">> ->
            Attrs1 = lists:keydelete(<<"type">>, 1, Attrs),
            {allow, [{<<"type">>, <<"unavailable">>} | Attrs1], State};
        <<"subscribe">> ->
            SRes = privacy_check_packet(State, From, To, Packet, in),
            {SRes, Attrs, State};
        <<"subscribed">> ->
            SRes = privacy_check_packet(State, From, To, Packet, in),
            {SRes, Attrs, State};
        <<"unsubscribe">> ->
            SRes = privacy_check_packet(State, From, To, Packet, in),
            {SRes, Attrs, State};
        <<"unsubscribed">> ->
            SRes = privacy_check_packet(State, From, To, Packet, in),
            {SRes, Attrs, State};
        _ ->
            case privacy_check_packet(State, From, To, Packet, in) of
                allow ->
                    {LFrom, LBFrom} = lowcase_and_bare(From),
                    case am_i_available_to(LFrom, LBFrom, State) of
                        true -> {allow, Attrs, State};
                        false -> {allow, Attrs, make_available_to(LFrom, LBFrom, State)}
                    end;
                deny ->
                    {deny, Attrs, State}
            end
    end.

am_i_available_to(LFrom, LBFrom, State) ->
    ?SETS:is_element(LFrom, State#state.pres_a)
    orelse (LFrom /= LBFrom)
    andalso ?SETS:is_element(LBFrom, State#state.pres_a).

make_available_to(LFrom, LBFrom, State) ->
    case ?SETS:is_element(LFrom, State#state.pres_f) of
        true ->
            A = ?SETS:add_element(LFrom, State#state.pres_a),
            State#state{pres_a = A};
        false ->
            case ?SETS:is_element(LBFrom, State#state.pres_f) of
                true ->
                    A = ?SETS:add_element(LBFrom, State#state.pres_a),
                    State#state{pres_a = A};
                false ->
                    State
            end
    end.

%%----------------------------------------------------------------------
%% Func: print_state/1
%% Purpose: Prepare the state to be printed on error log
%% Returns: State to print
%%----------------------------------------------------------------------
-spec print_state(state()) -> state().
print_state(State = #state{pres_t = T, pres_f = F, pres_a = A, pres_i = I}) ->
    State#state{pres_t = {pres_t, ?SETS:size(T)},
                pres_f = {pres_f, ?SETS:size(F)},
                pres_a = {pres_a, ?SETS:size(A)},
                pres_i = {pres_i, ?SETS:size(I)}
               }.

%%----------------------------------------------------------------------
%% Func: terminate/3
%% Purpose: Shutdown the fsm
%% Returns: any
%%----------------------------------------------------------------------
-spec terminate(Reason :: any(), statename(), state()) -> ok.
terminate(_Reason, StateName, StateData) ->
    case  should_close_session(StateName) of
        %% if we are in an state wich have a session established
        true->
            case StateData#state.authenticated of
                replaced ->
                    ?INFO_MSG("(~w) Replaced session for ~s",
                              [StateData#state.socket,
                               jid:to_binary(StateData#state.jid)]),
                    From = StateData#state.jid,
                    Packet = #xmlel{name = <<"presence">>,
                                    attrs = [{<<"type">>, <<"unavailable">>}],
                                    children = [#xmlel{name = <<"status">>,
                                                       children = [#xmlcdata{content = <<"Replaced by new connection">>}]}]},
                    ejabberd_sm:close_session_unset_presence(
                      StateData#state.sid,
                      StateData#state.user,
                      StateData#state.server,
                      StateData#state.resource,
                      <<"Replaced by new connection">>,
                      replaced),
                    presence_broadcast(
                      StateData, From, StateData#state.pres_a, Packet),
                    presence_broadcast(
                      StateData, From, StateData#state.pres_i, Packet);
                resumed ->
                    ?INFO_MSG("(~w) Stream ~p resumed for ~s",
                              [StateData#state.socket,
                               StateData#state.stream_mgmt_id,
                               jid:to_binary(StateData#state.jid)]);
                _ ->
                    ?INFO_MSG("(~w) Close session for ~s",
                              [StateData#state.socket,
                               jid:to_binary(StateData#state.jid)]),

                    EmptySet = ?SETS:new(),
                    case StateData of
                        #state{pres_last = undefined,
                               pres_a = EmptySet,
                               pres_i = EmptySet,
                               pres_invis = false} ->
                            ejabberd_sm:close_session(StateData#state.sid,
                                                      StateData#state.user,
                                                      StateData#state.server,
                                                      StateData#state.resource,
                                                      normal);
                        _ ->
                            From = StateData#state.jid,
                            Packet = #xmlel{name = <<"presence">>,
                                            attrs = [{<<"type">>, <<"unavailable">>}]},
                            ejabberd_sm:close_session_unset_presence(
                              StateData#state.sid,
                              StateData#state.user,
                              StateData#state.server,
                              StateData#state.resource,
                              <<"">>,
                              normal),
                            presence_broadcast(
                              StateData, From, StateData#state.pres_a, Packet),
                            presence_broadcast(
                              StateData, From, StateData#state.pres_i, Packet)
                    end
            end,
            if
                StateData#state.authenticated =/= resumed ->
                    ?DEBUG("rerouting unacked messages", []),
                    flush_stream_mgmt_buffer(StateData),
                    bounce_csi_buffer(StateData),
                    bounce_messages();
                true ->
                    ok
            end;
        false ->
            ok
    end,
    (StateData#state.sockmod):close(StateData#state.socket),
    ok.

%%%----------------------------------------------------------------------
%%% Internal functions
%%%----------------------------------------------------------------------
should_close_session(resume_session) -> true;
should_close_session(session_established) -> true;
should_close_session(_) -> false.

-spec change_shaper(state(), ejabberd:jid()) -> any().
change_shaper(StateData, JID) ->
    Shaper = acl:match_rule(StateData#state.server,
                            StateData#state.shaper, JID),
    (StateData#state.sockmod):change_shaper(StateData#state.socket, Shaper).


-spec send_text(state(), Text :: binary()) -> any().
send_text(StateData, Text) ->
    ?DEBUG("Send XML on stream = ~p", [Text]),
    Size = size(Text),
    mongoose_metrics:update([data, xmpp, sent, xml_stanza_size], Size),
    (StateData#state.sockmod):send(StateData#state.socket, Text).

-spec maybe_send_element_safe(state(), El :: jlib:xmlel()) -> any().
maybe_send_element_safe(#state{stream_mgmt = false} = State, El) ->
    send_element(State, El);
maybe_send_element_safe(State, El) ->
    case catch send_element(State, El) of
        ok -> ok;
        _ -> error
    end.

send_element(#state{server = Server, sockmod = SockMod} = StateData, El)
  when StateData#state.xml_socket ->
    ejabberd_hooks:run(xmpp_send_element,
                       Server, [Server, El]),
    SockMod:send_xml(StateData#state.socket,
                     {xmlstreamelement, El});
send_element(#state{server = Server} = StateData, El) ->
    ejabberd_hooks:run(xmpp_send_element,
                       Server, [Server, El]),
    send_text(StateData, exml:to_binary(El)).


-spec send_header(State :: state(),
                  Server :: ejabberd:server(),
                  Version :: binary(),
                  Lang :: ejabberd:lang()) -> any().
send_header(StateData, Server, Version, Lang)
  when StateData#state.xml_socket ->
    VersionAttr = case Version of
                      <<>> -> [];
                      _ -> [{<<"version">>, Version}]
                  end,
    LangAttr = case Lang of
                   <<>> -> [];
                   _ -> [{<<"xml:lang">>, Lang}]
               end,
    Header = {xmlstreamstart,
              <<"stream:stream">>,
              VersionAttr ++
              LangAttr ++
              [{<<"xmlns">>, ?NS_CLIENT},
               {<<"xmlns:stream">>, <<"http://etherx.jabber.org/streams">>},
               {<<"id">>, StateData#state.streamid},
               {<<"from">>, Server}]},
    (StateData#state.sockmod):send_xml(StateData#state.socket, Header);
send_header(StateData, Server, Version, Lang) ->
    VersionStr = case Version of
                    <<>> -> [];
                     _ -> [" version='", Version, "'"]
                 end,
    LangStr = case Lang of
                  <<>> -> [];
                  _ -> [" xml:lang='", Lang, "'"]
              end,
    Header = list_to_binary(io_lib:format(?STREAM_HEADER,
                                          [StateData#state.streamid,
                                           Server,
                                           VersionStr,
                                           LangStr])),
    send_text(StateData, Header).

-spec maybe_send_trailer_safe(State :: state()) -> any().
maybe_send_trailer_safe(#state{stream_mgmt = false} = State) ->
    send_trailer(State);
maybe_send_trailer_safe(StateData) ->
    catch send_trailer(StateData).

send_trailer(StateData) when StateData#state.xml_socket ->
    (StateData#state.sockmod):send_xml(StateData#state.socket,
                                       {xmlstreamend, <<"stream:stream">>});
send_trailer(StateData) ->
    send_text(StateData, ?STREAM_TRAILER).


send_and_maybe_buffer_stanza({J1, J2, El}, State, StateName)->
    {SendResult, BufferedStateData} =
        send_and_maybe_buffer_stanza({J1, J2, mod_amp:strip_amp_el_from_request(El)}, State),
    mod_amp:check_packet(El, send_result_to_amp_event(SendResult)),
    case SendResult of
        ok ->
            case catch maybe_send_ack_request(BufferedStateData) of
                R when is_boolean(R) ->
                    fsm_next_state(StateName, BufferedStateData);
                _ ->
                    ?DEBUG("Send ack request error: ~p, try enter resume session", [SendResult]),
                    maybe_enter_resume_session(BufferedStateData#state.stream_mgmt_id, BufferedStateData)
            end;
        _ ->
            ?DEBUG("Send element error: ~p, try enter resume session", [SendResult]),
            maybe_enter_resume_session(BufferedStateData#state.stream_mgmt_id, BufferedStateData)
    end.

send_result_to_amp_event(ok) -> delivered;
send_result_to_amp_event(_) -> failed.

send_and_maybe_buffer_stanza({_, _, Stanza} = Packet, State) ->
    SendResult = maybe_send_element_safe(State, Stanza),
    BufferedStateData = buffer_out_stanza(Packet, State),
    {SendResult, BufferedStateData}.

-spec new_id() -> binary().
new_id() ->
    iolist_to_binary(randoms:get_string()).


-spec is_auth_packet(El :: jlib:xmlel()) -> boolean().
is_auth_packet(El) ->
    case jlib:iq_query_info(El) of
        #iq{id = ID, type = Type, xmlns = ?NS_AUTH, sub_el = SubEl} ->
            #xmlel{children = Els} = SubEl,
            {auth, ID, Type,
             get_auth_tags(Els, <<>>, <<>>, <<>>, <<>>)};
        _ ->
            false
    end.


-spec get_auth_tags(Els :: [jlib:xmlel()], _, _, _, _) -> {_, _, _, _}.
get_auth_tags([#xmlel{name = Name, children = Els}| L], U, P, D, R) ->
    CData = xml:get_cdata(Els),
    case Name of
        <<"username">> ->
            get_auth_tags(L, CData, P, D, R);
        <<"password">> ->
            get_auth_tags(L, U, CData, D, R);
        <<"digest">> ->
            get_auth_tags(L, U, P, CData, R);
        <<"resource">> ->
            get_auth_tags(L, U, P, D, CData);
        _ ->
            get_auth_tags(L, U, P, D, R)
    end;
get_auth_tags([_ | L], U, P, D, R) ->
    get_auth_tags(L, U, P, D, R);
get_auth_tags([], U, P, D, R) ->
    {U, P, D, R}.


%% Copied from ejabberd_socket.erl
-record(socket_state, {sockmod, socket, receiver}).

-spec get_conn_type(state()) -> conntype().
get_conn_type(StateData) ->
    case (StateData#state.sockmod):get_sockmod(StateData#state.socket) of
        gen_tcp -> c2s;
        ejabberd_tls -> c2s_tls;
        ejabberd_zlib ->
            case ejabberd_zlib:get_sockmod((StateData#state.socket)#socket_state.socket) of
                gen_tcp -> c2s_compressed;
                ejabberd_tls -> c2s_compressed_tls
            end;
        ejabberd_http_poll -> http_poll;
        ejabberd_http_bind -> http_bind;
        _ -> unknown
    end.


-spec process_presence_probe(From :: ejabberd:simple_jid() | ejabberd:jid(),
                             To :: ejabberd:jid(),
                             State :: state()) -> 'ok'.
process_presence_probe(From, To, StateData) ->
    LFrom = jid:to_lower(From),
    LBareFrom = setelement(3, LFrom, <<>>),
    case StateData#state.pres_last of
        undefined ->
            ok;
        _ ->
            case {should_retransmit_last_presence(LFrom, LBareFrom, StateData),
                  specifically_visible_to(LFrom, StateData)} of
                {true, _} ->
                    Timestamp = StateData#state.pres_timestamp,
                    Packet = xml:append_subtags(
                               StateData#state.pres_last,
                               %% To is the one sending the presence (the target of the probe)
                               [jlib:timestamp_to_xml(Timestamp, utc, To, <<>>)]),
                    case privacy_check_packet(StateData, To, From, Packet, out) of
                        deny ->
                            ok;
                        allow ->
                            Pid = element(2, StateData#state.sid),
                            ejabberd_hooks:run(presence_probe_hook,
                                               StateData#state.server,
                                               [From, To, Pid]),
                            %% Don't route a presence probe to oneself
                            case jid:are_equal(From, To) of
                                false ->
                                    ejabberd_router:route(To, From, Packet);
                                true ->
                                    ok
                            end
                    end;
                {false, true} ->
                    ejabberd_router:route(To, From, #xmlel{name = <<"presence">>});
                _ ->
                    ok
            end
    end.

should_retransmit_last_presence(LFrom, LBareFrom,
                                #state{pres_invis = Invisible} = S) ->
    not Invisible
    andalso is_subscribed_to_my_presence(LFrom, LBareFrom, S)
    andalso not invisible_to(LFrom, LBareFrom, S).

is_subscribed_to_my_presence(JID, S) ->
    {Lowcase, Bare} = lowcase_and_bare(JID),
    is_subscribed_to_my_presence(Lowcase, Bare, S).

is_subscribed_to_my_presence(LFrom, LBareFrom, S) ->
    ?SETS:is_element(LFrom, S#state.pres_f)
    orelse (LFrom /= LBareFrom)
    andalso ?SETS:is_element(LBareFrom, S#state.pres_f).

am_i_subscribed_to_presence(LJID, LBareJID, S) ->
    ?SETS:is_element(LJID, S#state.pres_t)
    orelse (LJID /= LBareJID)
    andalso ?SETS:is_element(LBareJID, S#state.pres_t).

lowcase_and_bare(JID) ->
    LJID = jid:to_lower(JID),
    { LJID, jid:to_bare(LJID)}.

invisible_to(LFrom, LBareFrom, S) ->
    ?SETS:is_element(LFrom, S#state.pres_i)
    orelse (LFrom /= LBareFrom)
    andalso ?SETS:is_element(LBareFrom, S#state.pres_i).

%% @doc Is generally invisible, but visible to a particular resource?
specifically_visible_to(LFrom, #state{pres_invis = Invisible} = S) ->
    Invisible
    andalso ?SETS:is_element(LFrom, S#state.pres_f)
    andalso ?SETS:is_element(LFrom, S#state.pres_a).

%% @doc User updates his presence (non-directed presence packet)
-spec presence_update(From :: 'undefined' | ejabberd:jid(),
                      Pkt :: jlib:xmlel(),
                      State :: state()) -> state().
presence_update(From, Packet, StateData) ->
    #xmlel{attrs = Attrs} = Packet,
    case xml:get_attr_s(<<"type">>, Attrs) of
        <<"unavailable">> ->
            Status = case xml:get_subtag(Packet, <<"status">>) of
                         false ->
                             <<>>;
                         StatusTag ->
                             xml:get_tag_cdata(StatusTag)
                     end,
            Info = [{ip, StateData#state.ip}, {conn, StateData#state.conn},
                    {auth_module, StateData#state.auth_module}],
            ejabberd_sm:unset_presence(StateData#state.sid,
                                       StateData#state.user,
                                       StateData#state.server,
                                       StateData#state.resource,
                                       Status,
                                       Info),
            presence_broadcast(StateData, From, StateData#state.pres_a, Packet),
            presence_broadcast(StateData, From, StateData#state.pres_i, Packet),
            StateData#state{pres_last = undefined,
                            pres_timestamp = undefined,
                            pres_a = ?SETS:new(),
                            pres_i = ?SETS:new(),
                            pres_invis = false};
        <<"invisible">> ->
            NewPriority = get_priority_from_presence(Packet),
            update_priority(NewPriority, Packet, StateData),
            NewState =
            if
                not StateData#state.pres_invis ->
                    presence_broadcast(StateData, From,
                                       StateData#state.pres_a,
                                       Packet),
                    presence_broadcast(StateData, From,
                                       StateData#state.pres_i,
                                       Packet),
                    S1 = StateData#state{pres_last = undefined,
                                         pres_timestamp = undefined,
                                         pres_a = ?SETS:new(),
                                         pres_i = ?SETS:new(),
                                         pres_invis = true},
                    presence_broadcast_first(From, S1, Packet);
                true ->
                    StateData
            end,
            NewState;
        <<"error">> ->
            StateData;
        <<"probe">> ->
            StateData;
        <<"subscribe">> ->
            StateData;
        <<"subscribed">> ->
            StateData;
        <<"unsubscribe">> ->
            StateData;
        <<"unsubscribed">> ->
            StateData;
        _ ->
            OldPriority = case StateData#state.pres_last of
                              undefined ->
                                  0;
                              OldPresence ->
                                  get_priority_from_presence(OldPresence)
                          end,
            NewPriority = get_priority_from_presence(Packet),
            Timestamp = calendar:now_to_universal_time(os:timestamp()),
            update_priority(NewPriority, Packet, StateData),
            FromUnavail = (StateData#state.pres_last == undefined) or
            StateData#state.pres_invis,
            ?DEBUG("from unavail = ~p~n", [FromUnavail]),

            NewStateData = StateData#state{pres_last = Packet,
                                           pres_invis = false,
                                           pres_timestamp = Timestamp},
            if
                FromUnavail ->
                    ejabberd_hooks:run(user_available_hook,
                                       NewStateData#state.server,
                                       [NewStateData#state.jid]),
                    NewStateData1 = if NewPriority >= 0 ->
                                           {_, _, Pending} = ejabberd_hooks:run_fold(
                                                               roster_get_subscription_lists,
                                                               NewStateData#state.server,
                                                               {[], [], []},
                                                               [StateData#state.user, NewStateData#state.server]),
                                           resend_offline_messages(NewStateData),
                                           resend_subscription_requests(NewStateData#state{pending_invitations = Pending});
                                       true ->
                                           NewStateData
                                    end,
                    presence_broadcast_first(From, NewStateData1, Packet);
                true ->
                    presence_broadcast_to_trusted(NewStateData,
                                                  From,
                                                  NewStateData#state.pres_f,
                                                  NewStateData#state.pres_a,
                                                  Packet),
                    if OldPriority < 0, NewPriority >= 0 ->
                           resend_offline_messages(NewStateData);
                       true ->
                           ok
                    end,
                    NewStateData
            end
    end.


%% @doc User sends a directed presence packet
-spec presence_track(From :: ejabberd:jid(),
                     To :: ejabberd:jid(),
                     Pkt :: jlib:xmlel(),
                     State :: state()) -> state().
presence_track(From, To, Packet, StateData) ->
    #xmlel{attrs = Attrs} = Packet,
    LTo = jid:to_lower(To),
    User = StateData#state.user,
    Server = StateData#state.server,
    case xml:get_attr_s(<<"type">>, Attrs) of
        <<"unavailable">> ->
            check_privacy_and_route(From, StateData, From, To, Packet),
            I = ?SETS:del_element(LTo, StateData#state.pres_i),
            A = ?SETS:del_element(LTo, StateData#state.pres_a),
            StateData#state{pres_i = I,
                            pres_a = A};
        <<"invisible">> ->
            check_privacy_and_route(From, StateData, From, To, Packet),
            I = ?SETS:add_element(LTo, StateData#state.pres_i),
            A = ?SETS:del_element(LTo, StateData#state.pres_a),
            StateData#state{pres_i = I,
                            pres_a = A};
        <<"subscribe">> ->
            ejabberd_hooks:run(roster_out_subscription,
                               Server,
                               [User, Server, To, subscribe]),
            check_privacy_and_route(From, StateData, jid:to_bare(From),
                                    To, Packet),
            StateData;
        <<"subscribed">> ->
            ejabberd_hooks:run(roster_out_subscription,
                               Server,
                               [User, Server, To, subscribed]),
            check_privacy_and_route(From, StateData, jid:to_bare(From),
                                    To, Packet),
            StateData;
        <<"unsubscribe">> ->
            ejabberd_hooks:run(roster_out_subscription,
                               Server,
                               [User, Server, To, unsubscribe]),
            check_privacy_and_route(From, StateData, jid:to_bare(From),
                                    To, Packet),
            StateData;
        <<"unsubscribed">> ->
            ejabberd_hooks:run(roster_out_subscription,
                               Server,
                               [User, Server, To, unsubscribed]),
            check_privacy_and_route(From, StateData, jid:to_bare(From),
                                    To, Packet),
            StateData;
        <<"error">> ->
            check_privacy_and_route(From, StateData, From, To, Packet),
            StateData;
        <<"probe">> ->
            check_privacy_and_route(From, StateData, From, To, Packet),
            StateData;
        _ ->
            check_privacy_and_route(From, StateData, From, To, Packet),
            I = ?SETS:del_element(LTo, StateData#state.pres_i),
            A = ?SETS:add_element(LTo, StateData#state.pres_a),
            StateData#state{pres_i = I,
                            pres_a = A}
    end.


-spec check_privacy_and_route(From :: 'undefined' | ejabberd:jid(),
                              StateData :: state(),
                              FromRoute :: ejabberd:jid(),
                              To :: ejabberd:jid(),
                              Packet :: jlib:xmlel()) -> 'ok'.
check_privacy_and_route(From, StateData, FromRoute, To, Packet) ->
    case privacy_check_packet(StateData, From, To, Packet, out) of
        deny ->
            Err = jlib:make_error_reply(Packet, ?ERR_NOT_ACCEPTABLE_CANCEL),
            ejabberd_router:route(To, From, Err),
            ok;
        allow ->
            ejabberd_router:route(FromRoute, To, Packet)
    end.


-spec privacy_check_packet(StateData :: state(),
                           From :: ejabberd:jid(),
                           To :: ejabberd:jid(),
                           Packet :: jlib:xmlel(),
                           Dir :: 'in' | 'out') -> any().
privacy_check_packet(StateData, From, To, Packet, Dir) ->
    ejabberd_hooks:run_fold(
      privacy_check_packet, StateData#state.server,
      allow,
      [StateData#state.user,
       StateData#state.server,
       StateData#state.privacy_list,
       {From, To, Packet},
       Dir]).


%% @doc Check if privacy rules allow this delivery
-spec is_privacy_allow(StateData :: state(),
                       From :: ejabberd:jid(),
                       To :: ejabberd:jid(),
                       Packet :: jlib:xmlel(),
                       Dir :: 'in' | 'out') -> boolean().
is_privacy_allow(StateData, From, To, Packet, Dir) ->
    case privacy_check_packet(StateData, From, To, Packet, Dir) of
        allow -> true;
        _ -> false
    end.


-spec presence_broadcast(State :: state(),
                         From :: 'undefined' | ejabberd:jid(),
                         JIDSet :: jid_set(),
                         Packet :: jlib:xmlel()) -> 'ok'.
presence_broadcast(StateData, From, JIDSet, Packet) ->
    lists:foreach(fun(JID) ->
                          FJID = jid:make(JID),
                          case privacy_check_packet(StateData, From, FJID, Packet, out) of
                              deny ->
                                  ok;
                              allow ->
                                  ejabberd_router:route(From, FJID, Packet)
                          end
                  end, ?SETS:to_list(JIDSet)).


-spec presence_broadcast_to_trusted(State :: state(),
                                    From :: 'undefined' | ejabberd:jid(),
                                    T :: jid_set(),
                                    A :: jid_set(),
                                    Packet :: jlib:xmlel()) -> 'ok'.
presence_broadcast_to_trusted(StateData, From, T, A, Packet) ->
    lists:foreach(
      fun(JID) ->
              case ?SETS:is_element(JID, T) of
                  true ->
                      FJID = jid:make(JID),
                      case privacy_check_packet(StateData, From, FJID, Packet, out) of
                          deny ->
                              ok;
                          allow ->
                              ejabberd_router:route(From, FJID, Packet)
                      end;
                  _ ->
                      ok
              end
      end, ?SETS:to_list(A)).


-spec presence_broadcast_first(From :: 'undefined' | ejabberd:jid(),
                               State :: state(),
                               Packet :: jlib:xmlel()) -> state().
presence_broadcast_first(From, StateData, Packet) ->
    ?SETS:fold(fun(JID, X) ->
                       ejabberd_router:route(
                         From,
                         jid:make(JID),
                         #xmlel{name = <<"presence">>,
                                attrs = [{<<"type">>, <<"probe">>}]}),
                       X
               end,
               [],
               StateData#state.pres_t),
    if
        StateData#state.pres_invis ->
            StateData;
        true ->
            As = ?SETS:fold(
                    fun(JID, A) ->
                            FJID = jid:make(JID),
                            case privacy_check_packet(StateData, From, FJID, Packet, out) of
                                deny ->
                                    ok;
                                allow ->
                                    ejabberd_router:route(From, FJID, Packet)
                            end,
                            ?SETS:add_element(JID, A)
                    end,
                    StateData#state.pres_a,
                    StateData#state.pres_f),
            StateData#state{pres_a = As}
    end.

-spec roster_change(IJID :: ejabberd:simple_jid() | ejabberd:jid(),
                    ISubscription :: from | to | both | none,
                    State :: state()) -> state().
roster_change(IJID, ISubscription, StateData) ->
    LIJID = jid:to_lower(IJID),
    IsFrom = (ISubscription == both) or (ISubscription == from),
    IsTo   = (ISubscription == both) or (ISubscription == to),
    OldIsFrom = ?SETS:is_element(LIJID, StateData#state.pres_f),
    FSet = if
               IsFrom ->
                   ?SETS:add_element(LIJID, StateData#state.pres_f);
               true ->
                   ?SETS:del_element(LIJID, StateData#state.pres_f)
           end,
    TSet = if
               IsTo ->
                   ?SETS:add_element(LIJID, StateData#state.pres_t);
               true ->
                   ?SETS:del_element(LIJID, StateData#state.pres_t)
           end,
    case StateData#state.pres_last of
        undefined ->
            StateData#state{pres_f = FSet, pres_t = TSet};
        P ->
            ?DEBUG("roster changed for ~p~n", [StateData#state.user]),
            From = StateData#state.jid,
            To = jid:make(IJID),
            Cond1 = ( (not StateData#state.pres_invis) and IsFrom
                      and (not OldIsFrom) ),
            Cond2 = ( (not IsFrom) and OldIsFrom
                      and (?SETS:is_element(LIJID, StateData#state.pres_a) or
                           ?SETS:is_element(LIJID, StateData#state.pres_i)) ),
            if
                Cond1 ->
                    ?DEBUG("C1: ~p~n", [LIJID]),
                    case privacy_check_packet(StateData, From, To, P, out) of
                        deny ->
                            ok;
                        allow ->
                            ejabberd_router:route(From, To, P)
                    end,
                    A = ?SETS:add_element(LIJID,
                                          StateData#state.pres_a),
                    StateData#state{pres_a = A,
                                    pres_f = FSet,
                                    pres_t = TSet};
                Cond2 ->
                    ?DEBUG("C2: ~p~n", [LIJID]),
                    PU = #xmlel{name = <<"presence">>,
                                attrs = [{<<"type">>, <<"unavailable">>}]},
                    case privacy_check_packet(StateData, From, To, PU, out) of
                        deny ->
                            ok;
                        allow ->
                            ejabberd_router:route(From, To, PU)
                    end,
                    I = ?SETS:del_element(LIJID,
                                       StateData#state.pres_i),
                    A = ?SETS:del_element(LIJID,
                                       StateData#state.pres_a),
                    StateData#state{pres_i = I,
                                    pres_a = A,
                                    pres_f = FSet,
                                    pres_t = TSet};
                true ->
                    StateData#state{pres_f = FSet, pres_t = TSet}
            end
    end.


-spec update_priority(Priority :: integer(),
                      Packet :: jlib:xmlel(),
                      State :: state()) -> 'ok'.
update_priority(Priority, Packet, StateData) ->
    Info = [{ip, StateData#state.ip}, {conn, StateData#state.conn},
            {auth_module, StateData#state.auth_module}],
    ejabberd_sm:set_presence(StateData#state.sid,
                             StateData#state.user,
                             StateData#state.server,
                             StateData#state.resource,
                             Priority,
                             Packet,
                             Info).


-spec get_priority_from_presence(Packet :: jlib:xmlel()) -> integer().
get_priority_from_presence(undefined) ->
    0;
get_priority_from_presence(PresencePacket) ->
    case xml:get_subtag(PresencePacket, <<"priority">>) of
        false ->
            0;
        SubEl ->
            case catch list_to_integer(binary_to_list(xml:get_tag_cdata(SubEl))) of
                P when is_integer(P) ->
                    P;
                _ ->
                    0
            end
    end.


-spec process_privacy_iq(From :: ejabberd:jid(),
                         To :: ejabberd:jid(),
                         IQ :: ejabberd:iq(),
                         State :: state()) -> state().
process_privacy_iq(From, To,
                   #iq{type = Type, sub_el = SubEl} = IQ,
                   StateData) ->
    {Res, NewStateData} =
    case Type of
        get ->
            R = ejabberd_hooks:run_fold(
                  privacy_iq_get, StateData#state.server,
                  {error, ?ERR_FEATURE_NOT_IMPLEMENTED},
                  [From, To, IQ, StateData#state.privacy_list]),
            {R, StateData};
        set ->
            case ejabberd_hooks:run_fold(
                   privacy_iq_set, StateData#state.server,
                   {error, ?ERR_FEATURE_NOT_IMPLEMENTED},
                   [From, To, IQ]) of
                {result, R, NewPrivList} ->
                    {{result, R},
                     StateData#state{privacy_list = NewPrivList}};
                R -> {R, StateData}
            end
    end,
    IQRes = case Res of
                {result, Result} ->
                    IQ#iq{type = result, sub_el = Result};
                {error, Error} ->
                    IQ#iq{type = error, sub_el = [SubEl, Error]}
            end,
    ejabberd_router:route(To, From, jlib:iq_to_xml(IQRes)),
    NewStateData.


-spec resend_offline_messages(state()) -> ok.
resend_offline_messages(StateData) ->
    ?DEBUG("resend offline messages~n",[]),
    case ejabberd_hooks:run_fold(
           resend_offline_messages_hook, StateData#state.server,
           [],
           [StateData#state.user, StateData#state.server]) of
        Rs when is_list(Rs) ->
            lists:foreach(
              fun({route,
                   From, To, #xmlel{} = Packet}) ->
                      Pass = case privacy_check_packet(StateData, From, To, Packet, in) of
                                 allow ->
                                     true;
                                 deny ->
                                     false
                             end,
                      if
                          Pass ->
                              ejabberd_router:route(From, To, Packet);
                          true ->
                              ok
                      end
              end, Rs)
    end.


-spec resend_subscription_requests(state()) -> state().
resend_subscription_requests(#state{pending_invitations = Pending} = StateData) ->
    NewState = lists:foldl(fun(XMLPacket, #state{} = State) ->
                                   send_element(State, XMLPacket),
                                   {value, From} =  xml:get_tag_attr(<<"from">>, XMLPacket),
                                   {value, To} = xml:get_tag_attr(<<"to">>, XMLPacket),
                                   BufferedStateData = buffer_out_stanza({From, To, XMLPacket}, State),
                                   maybe_send_ack_request(BufferedStateData),
                                   BufferedStateData
                           end, StateData, Pending),
    NewState#state{pending_invitations = []}.


get_showtag(undefined) ->
    <<"unavailable">>;
get_showtag(Presence) ->
    case xml:get_path_s(Presence, [{elem, <<"show">>}, cdata]) of
        <<>> -> <<"available">>;
        ShowTag -> ShowTag
    end.


get_statustag(undefined) ->
    <<>>;
get_statustag(Presence) ->
    case xml:get_path_s(Presence, [{elem, <<"status">>}, cdata]) of
        ShowTag -> ShowTag
    end.


-spec process_unauthenticated_stanza(State :: state(),
                                     El :: jlib:xmlel()) -> any().
process_unauthenticated_stanza(StateData, El) ->
    NewEl = case xml:get_tag_attr_s(<<"xml:lang">>, El) of
                <<>> ->
                    case StateData#state.lang of
                        <<>> -> El;
                        Lang ->
                            xml:replace_tag_attr(<<"xml:lang">>, Lang, El)
                    end;
                _ ->
                    El
            end,
    case jlib:iq_query_info(NewEl) of
        #iq{} = IQ ->
            Res = ejabberd_hooks:run_fold(c2s_unauthenticated_iq,
                                          StateData#state.server,
                                          empty,
                                          [StateData#state.server, IQ,
                                           StateData#state.ip]),
            case Res of
                empty ->
                    % The only reasonable IQ's here are auth and register IQ's
                    % They contain secrets, so don't include subelements to response
                    ResIQ = IQ#iq{type = error,
                                  sub_el = [?ERR_SERVICE_UNAVAILABLE]},
                    Res1 = jlib:replace_from_to(
                             jid:make(<<>>, StateData#state.server, <<>>),
                             jid:make(<<>>, <<>>, <<>>),
                             jlib:iq_to_xml(ResIQ)),
                    send_element(StateData, jlib:remove_attr(<<"to">>, Res1));
                _ ->
                    send_element(StateData, Res)
            end;
        _ ->
            % Drop any stanza, which isn't IQ stanza
            ok
    end.


-spec peerip(SockMod :: ejabberd:sockmod(), inet:socket())
-> undefined | {inet:ip_address(), inet:port_number()}.
peerip(SockMod, Socket) ->
    IP = case SockMod of
             gen_tcp -> inet:peername(Socket);
             _ -> SockMod:peername(Socket)
         end,
    case IP of
        {ok, IPOK} -> IPOK;
        _ -> undefined
    end.


%% @doc fsm_next_state_pack: Pack the StateData structure to improve sharing.
fsm_next_state_pack(StateName, StateData) ->
    fsm_next_state_gc(StateName, pack(StateData)).


%% @doc fsm_next_state_gc: Garbage collect the process heap to make use of
%% the newly packed StateData structure.
fsm_next_state_gc(StateName, PackedStateData) ->
    erlang:garbage_collect(),
    fsm_next_state(StateName, PackedStateData).


%% @doc fsm_next_state: Generate the next_state FSM tuple with different
%% timeout, depending on the future state
fsm_next_state(session_established, StateData) ->
    {next_state, session_established, StateData, ?C2S_HIBERNATE_TIMEOUT};
fsm_next_state(StateName, StateData) ->
    {next_state, StateName, StateData, ?C2S_OPEN_TIMEOUT}.


%% @doc fsm_reply: Generate the reply FSM tuple with different timeout,
%% depending on the future state
fsm_reply(Reply, session_established, StateData) ->
    {reply, Reply, session_established, StateData, ?C2S_HIBERNATE_TIMEOUT};
fsm_reply(Reply, StateName, StateData) ->
    {reply, Reply, StateName, StateData, ?C2S_OPEN_TIMEOUT}.


%% @doc Used by c2s blacklist plugins
-spec is_ip_blacklisted('undefined' | {inet:ip_address(), inet:port_number()}
                       ) -> boolean().
is_ip_blacklisted(undefined) ->
    false;
is_ip_blacklisted({IP,_Port}) ->
    ejabberd_hooks:run_fold(check_bl_c2s, false, [IP]).


%% @doc Check from attributes.
-spec check_from(El, FromJID) -> Result when
      El :: jlib:xmlel(), FromJID :: ejabberd:jid(),
      Result :: 'invalid-from'  | jlib:xmlel().
check_from(El, FromJID) ->
    case xml:get_tag_attr(<<"from">>, El) of
        false ->
            El;
        {value, SJID} ->
            JID = jid:from_binary(SJID),
            case JID of
                error ->
                    'invalid-from';
                #jid{} ->
                    if
                        (JID#jid.luser == FromJID#jid.luser) and
                        (JID#jid.lserver == FromJID#jid.lserver) and
                        (JID#jid.lresource == FromJID#jid.lresource) ->
                            El;
                        (JID#jid.luser == FromJID#jid.luser) and
                        (JID#jid.lserver == FromJID#jid.lserver) and
                        (JID#jid.lresource == <<>>) ->
                            El;
                        true ->
                            'invalid-from'
                    end
            end
    end.


fsm_limit_opts(Opts) ->
    case lists:keyfind(max_fsm_queue, 1, Opts) of
        {_, N} when is_integer(N) ->
            [{max_queue, N}];
        _ ->
            case ejabberd_config:get_local_option(max_fsm_queue) of
                N when is_integer(N) ->
                    [{max_queue, N}];
                _ ->
                    []
            end
    end.


-spec bounce_messages() -> 'ok'.
bounce_messages() ->
    receive
        {route, From, To, El} ->
            ejabberd_router:route(From, To, El),
            bounce_messages()
    after 0 ->
              ok
    end.

%% Return the messages in reverse order than they were received in!
flush_messages() ->
    flush_messages(0, []).

flush_messages(N, Acc) ->
    receive
        {route, _, _, _} = Msg ->
            flush_messages(N+1, [Msg | Acc])
    after 0 ->
              {N, Acc}
    end.

%%%----------------------------------------------------------------------
%%% XEP-0191
%%%----------------------------------------------------------------------

-spec route_blocking(What :: blocking_type(), State :: state()) -> 'ok'.
route_blocking(What, StateData) ->
    SubEl =
    case What of
        {block, JIDs} ->
            #xmlel{name = <<"block">>,
                   attrs = [{<<"xmlns">>, ?NS_BLOCKING}],
                   children = lists:map(
                                fun(JID) ->
                                        #xmlel{name = <<"item">>,
                                               attrs = [{<<"jid">>, jid:to_binary(JID)}]}
                                end, JIDs)};
        {unblock, JIDs} ->
            #xmlel{name = <<"unblock">>,
                   attrs = [{<<"xmlns">>, ?NS_BLOCKING}],
                   children = lists:map(
                                fun(JID) ->
                                        #xmlel{name = <<"item">>,
                                               attrs = [{<<"jid">>, jid:to_binary(JID)}]}
                                end, JIDs)};
        unblock_all ->
            #xmlel{name = <<"unblock">>,
                   attrs = [{<<"xmlns">>, ?NS_BLOCKING}]}
    end,
    PrivPushIQ = #iq{type = set, xmlns = ?NS_BLOCKING,
                     id = <<"push">>,
                     sub_el = [SubEl]},
    F = jid:to_bare(StateData#state.jid),
    T = StateData#state.jid,
    PrivPushEl = jlib:replace_from_to(F, T, jlib:iq_to_xml(PrivPushIQ)),
    ejabberd_router:route(F, T, PrivPushEl),
    %% No need to replace active privacy list here,
    %% blocking pushes are always accompanied by
    %% Privacy List pushes
    ok.


-type pack_tree() :: gb_trees:tree(binary() | ejabberd:simple_jid(),
                                   binary() | ejabberd:simple_jid()).

%% @doc Try to reduce the heap footprint of the four presence sets
%% by ensuring that we re-use strings and Jids wherever possible.
-spec pack(S :: state()) -> state().
pack(S = #state{pres_a=A,
                pres_i=I,
                pres_f=F,
                pres_t=T}) ->
    {NewA, Pack1} = pack_jid_set(A, gb_trees:empty()),
    {NewI, Pack2} = pack_jid_set(I, Pack1),
    {NewF, Pack3} = pack_jid_set(F, Pack2),
    {NewT, _Pack4} = pack_jid_set(T, Pack3),
    %% Throw away Pack4 so that if we delete references to
    %% Strings or Jids in any of the sets there will be
    %% no live references for the GC to find.
    S#state{pres_a=NewA,
            pres_i=NewI,
            pres_f=NewF,
            pres_t=NewT}.


-spec pack_jid_set(Set :: jid_set(),
                   Pack :: pack_tree()) -> {jid_set(), pack_tree()}.
pack_jid_set(Set, Pack) ->
    Jids = ?SETS:to_list(Set),
    {PackedJids, NewPack} = pack_jids(Jids, Pack, []),
    {?SETS:from_list(PackedJids), NewPack}.


-spec pack_jids([{_,_,_}], Pack :: pack_tree(), Acc :: [ejabberd:simple_jid()]) ->
    {[ejabberd:simple_jid()],pack_tree()}.
pack_jids([], Pack, Acc) -> {Acc, Pack};
pack_jids([{U,S,R}=Jid | Jids], Pack, Acc) ->
    case gb_trees:lookup(Jid, Pack) of
        {value, PackedJid} ->
            pack_jids(Jids, Pack, [PackedJid | Acc]);
        none ->
            {NewU, Pack1} = pack_string(U, Pack),
            {NewS, Pack2} = pack_string(S, Pack1),
            {NewR, Pack3} = pack_string(R, Pack2),
            NewJid = {NewU, NewS, NewR},
            NewPack = gb_trees:insert(NewJid, NewJid, Pack3),
            pack_jids(Jids, NewPack, [NewJid | Acc])
    end.


-spec pack_string(String :: binary(), Pack :: pack_tree()) -> {binary(), pack_tree()}.
pack_string(String, Pack) ->
    case gb_trees:lookup(String, Pack) of
        {value, PackedString} ->
            {PackedString, Pack};
        none ->
            {String, gb_trees:insert(String, String, Pack)}
    end.

%%%----------------------------------------------------------------------
%%% XEP-0352: Client State Indication
%%%----------------------------------------------------------------------
maybe_inactivate_session(?NS_CSI, #state{csi_state = active} = State) ->
    fsm_next_state(session_established, State#state{csi_state = inactive});
maybe_inactivate_session(_, State) ->
    fsm_next_state(session_established, State).

maybe_activate_session(?NS_CSI, #state{csi_state = inactive} = State) ->
    resend_csi_buffer(State);
maybe_activate_session(_, State) ->
    fsm_next_state(session_established, State).

resend_csi_buffer(State) ->
    NewState = flush_csi_buffer(State),
    fsm_next_state(session_established, NewState#state{csi_state=active}).

ship_to_local_user(Packet, State, StateName) ->
    maybe_csi_inactive_optimisation(Packet, State, StateName).

maybe_csi_inactive_optimisation(Packet, #state{csi_state = active} = State,
                                StateName) ->
    send_and_maybe_buffer_stanza(Packet, State, StateName);
maybe_csi_inactive_optimisation(Packet, #state{csi_buffer = Buffer} = State,
                                StateName) ->
    NewBuffer = [Packet | Buffer],
    NewState = flush_or_buffer_packets(State#state{csi_buffer = NewBuffer}),
    fsm_next_state(StateName, NewState).

flush_or_buffer_packets(State) ->
    MaxBuffSize = gen_mod:get_module_opt(State#state.server, mod_csi,
                                         buffer_max, 20),
    case length(State#state.csi_buffer) > MaxBuffSize of
        true ->
            flush_csi_buffer(State);
        _ ->
            State
    end.

-spec flush_csi_buffer(state()) -> state().
flush_csi_buffer(#state{csi_buffer = BufferOut} = State) ->
    %%lists:foldr to preserve order
    F = fun(Packet, {_, OldState}) ->
                send_and_maybe_buffer_stanza(Packet, OldState)
        end,
    {_, NewState} = lists:foldr(F, {ok, State}, BufferOut),
    NewState#state{csi_buffer = []}.

bounce_csi_buffer(#state{csi_buffer = []}) ->
    ok;
bounce_csi_buffer(#state{csi_buffer = Buffer}) ->
    re_route_packets(Buffer).
%%%----------------------------------------------------------------------
%%% XEP-0198: Stream Management
%%%----------------------------------------------------------------------

maybe_enable_stream_mgmt(NextState, El, StateData) ->
    case {xml:get_tag_attr_s(<<"xmlns">>, El),
          StateData#state.stream_mgmt,
          xml:get_tag_attr_s(<<"resume">>, El)}
    of
        {?NS_STREAM_MGNT_3, false, Resume} ->
            %% turn on
            {NewSD, EnabledEl} = case lists:member(Resume, [<<"true">>, <<"1">>]) of
                                     false ->
                                         {StateData, stream_mgmt_enabled()};
                                     true ->
                                         enable_stream_resumption(StateData)
                                 end,
            send_element(NewSD, EnabledEl),
            BufferMax = get_buffer_max(),
            AckFreq = get_ack_freq(),
            ResumeTimeout = get_resume_timeout(),
            fsm_next_state(NextState,
                           NewSD#state{stream_mgmt = true,
                                       stream_mgmt_buffer_max = BufferMax,
                                       stream_mgmt_ack_freq = AckFreq,
                                       stream_mgmt_resume_timeout = ResumeTimeout});
        {?NS_STREAM_MGNT_3, _, _} ->
            %% already on, ignore
            fsm_next_state(NextState, StateData);
        {_, _, _} ->
            %% invalid namespace
            send_element(StateData, ?INVALID_NS_ERR),
            send_trailer(StateData),
            {stop, normal, StateData}
    end.

enable_stream_resumption(SD) ->
    SMID = make_smid(),
    SID = case SD#state.sid of
              undefined -> {now(), self()};
              RSID -> RSID
          end,
    ok = mod_stream_management:register_smid(SMID, SID),
    {SD#state{stream_mgmt_id = SMID, sid = SID},
     stream_mgmt_enabled([{<<"id">>, SMID}, {<<"resume">>, <<"true">>}])}.

make_smid() ->
    base64:encode(crypto:rand_bytes(21)).

maybe_unexpected_sm_request(NextState, El, StateData) ->
    case xml:get_tag_attr_s(<<"xmlns">>, El) of
        ?NS_STREAM_MGNT_3 ->
            send_element(StateData, stream_mgmt_failed(<<"unexpected-request">>)),
            fsm_next_state(NextState, StateData);
        _ ->
            send_element(StateData, ?INVALID_NS_ERR),
            send_trailer(StateData),
            {stop, normal, StateData}
    end.

stream_mgmt_handle_ack(NextState, El, #state{} = SD) ->
    try
        {ns, ?NS_STREAM_MGNT_3} = {ns, xml:get_tag_attr_s(<<"xmlns">>, El)},
        Handled = binary_to_integer(xml:get_tag_attr_s(<<"h">>, El)),
        NSD = #state{} = do_handle_ack(Handled,
                                       SD#state.stream_mgmt_out_acked,
                                       SD#state.stream_mgmt_buffer,
                                       SD#state.stream_mgmt_buffer_size,
                                       SD),
        fsm_next_state(NextState, NSD)
    catch
        error:{badmatch, {ns, _}} ->
            maybe_send_element_safe(SD, ?INVALID_NS_ERR),
            maybe_send_trailer_safe(SD),
            {stop, normal, SD};
        throw:{policy_violation, Reason} ->
            maybe_send_element_safe(SD, ?POLICY_VIOLATION_ERR(SD#state.lang,
                                                              Reason)),
            maybe_send_trailer_safe(SD),
            {stop, normal, SD}
    end.

do_handle_ack(Handled, OldAcked, Buffer, BufferSize, SD) ->
    ToDrop = calc_to_drop(Handled, OldAcked),
    ToDrop > BufferSize andalso throw({policy_violation,
                                       <<"h attribute too big">>}),
    {Dropped, NewBuffer} = drop_last(ToDrop, Buffer),
    NewSize = BufferSize - Dropped,
    SD#state{stream_mgmt_out_acked = Handled,
             stream_mgmt_buffer = NewBuffer,
             stream_mgmt_buffer_size = NewSize}.

calc_to_drop(Handled, OldAcked) when Handled >= OldAcked ->
    Handled - OldAcked;
calc_to_drop(Handled, OldAcked) ->
    Handled + ?STREAM_MGMT_H_MAX - OldAcked + 1.

maybe_send_sm_ack(?NS_STREAM_MGNT_3, false, _NIncoming,
                  NextState, StateData) ->
    ?WARNING_MSG("received <r/> but stream management is off!", []),
    fsm_next_state(NextState, StateData);
maybe_send_sm_ack(?NS_STREAM_MGNT_3, true, NIncoming,
                  NextState, StateData) ->
    send_element(StateData, stream_mgmt_ack(NIncoming)),
    fsm_next_state(NextState, StateData);
maybe_send_sm_ack(_, _, _, _NextState, StateData) ->
    send_element(StateData, ?INVALID_NS_ERR),
    send_trailer(StateData),
    {stop, normal, StateData}.

maybe_increment_sm_incoming(false, StateData) ->
    StateData;
maybe_increment_sm_incoming(true, StateData) ->
    Incoming = StateData#state.stream_mgmt_in,
    StateData#state{stream_mgmt_in = increment_sm_incoming(Incoming)}.

increment_sm_incoming(Incoming) ->
    increment_sm_counter(Incoming, 1).

increment_sm_counter(Incoming, Increment)
  when Incoming + Increment >= ?STREAM_MGMT_H_MAX ->
    Increment - 1;
increment_sm_counter(Incoming, Increment) ->
    Incoming + Increment.

stream_mgmt_enabled() ->
    stream_mgmt_enabled([]).

stream_mgmt_enabled(ExtraAttrs) ->
    #xmlel{name = <<"enabled">>,
           attrs = [{<<"xmlns">>, ?NS_STREAM_MGNT_3}] ++ ExtraAttrs}.

stream_mgmt_failed(Reason) ->
    ReasonEl = #xmlel{name = Reason,
                      attrs = [{<<"xmlns">>, ?NS_STANZAS}]},
    #xmlel{name = <<"failed">>,
           attrs = [{<<"xmlns">>, ?NS_STREAM_MGNT_3}],
           children = [ReasonEl]}.

stream_mgmt_ack(NIncoming) ->
    #xmlel{name = <<"a">>,
           attrs = [{<<"xmlns">>, ?NS_STREAM_MGNT_3},
                    {<<"h">>, integer_to_binary(NIncoming)}]}.

buffer_out_stanza(_Packet, #state{stream_mgmt = false} = S) ->
    S;
buffer_out_stanza(_Packet, #state{stream_mgmt_buffer_max = no_buffer} = S) ->
    S;
buffer_out_stanza(Packet, #state{stream_mgmt_buffer = Buffer,
                                 stream_mgmt_buffer_size = BufferSize,
                                 stream_mgmt_buffer_max = BufferMax} = S) ->
    NewSize = BufferSize + 1,
    Timestamp = os:timestamp(),
    NPacket = maybe_add_timestamp(Packet, Timestamp),

    NS = case is_buffer_full(NewSize, BufferMax) of
             true ->
                 defer_resource_constraint_check(S);
             _ ->
                 S
         end,
    NS#state{stream_mgmt_buffer_size = NewSize,
             stream_mgmt_buffer = [NPacket | Buffer]}.

is_buffer_full(_BufferSize, infinity) ->
    false;
is_buffer_full(BufferSize, BufferMax) when BufferSize =< BufferMax ->
    false;
is_buffer_full(_, _) ->
    true.

%% @doc Drop last N elements from List.
%% It's not an error if N > length(List).
%% The actual number of dropped elements and an empty list is returned.
%% @end
-spec drop_last(N, List1) -> {Dropped, List2} when
      N :: non_neg_integer(),
      List1 :: list(),
      Dropped :: non_neg_integer(),
      List2 :: list().
drop_last(N, List) ->
    {ToDrop, List2} = lists:foldr(fun(E, {0, Acc}) ->
                                          {0, [E | Acc]};
                                     (_, {ToDrop, Acc}) ->
                                          {ToDrop-1, Acc}
                                  end, {N, []}, List),
    {N - ToDrop, List2}.

-spec get_buffer_max() -> pos_integer() | infinity.
get_buffer_max() ->
    mod_stream_management:get_buffer_max(?STREAM_MGMT_CACHE_MAX).

-spec get_ack_freq() -> pos_integer().
get_ack_freq() ->
    mod_stream_management:get_ack_freq(?STREAM_MGMT_ACK_FREQ).

-spec get_resume_timeout() -> pos_integer().
get_resume_timeout() ->
    mod_stream_management:get_resume_timeout(?STREAM_MGMT_RESUME_TIMEOUT).

maybe_send_ack_request(#state{stream_mgmt = false}) ->
    false;
maybe_send_ack_request(#state{stream_mgmt_ack_freq = never}) ->
    false;
maybe_send_ack_request(#state{stream_mgmt_out_acked = Out,
                              stream_mgmt_buffer_size = BufferSize,
                              stream_mgmt_ack_freq = AckFreq} = State)
  when (Out + BufferSize) rem AckFreq == 0 ->
    send_element(State, stream_mgmt_request()),
    true;
maybe_send_ack_request(_) ->
    false.

stream_mgmt_request() ->
    #xmlel{name = <<"r">>,
           attrs = [{<<"xmlns">>, ?NS_STREAM_MGNT_3}]}.

flush_stream_mgmt_buffer(#state{stream_mgmt = false}) ->
    false;
flush_stream_mgmt_buffer(#state{stream_mgmt_buffer = Buffer}) ->
    re_route_packets(Buffer).

re_route_packets(Buffer) ->
    %% TODO add delayed on it?
    [ejabberd_router:route(From, To, Packet)
     || {From, To, Packet} <- lists:reverse(Buffer)],
    ok.

maybe_enter_resume_session(undefined, StateData) ->
    {stop, normal, StateData};
maybe_enter_resume_session(_SMID, #state{} = SD) ->
    NSD = case SD#state.stream_mgmt_resume_tref of
              undefined ->
                  Seconds = timer:seconds(SD#state.stream_mgmt_resume_timeout),
                  TRef = erlang:send_after(Seconds, self(), resume_timeout),
                  SD#state{stream_mgmt_resume_tref = TRef};
              _TRef ->
                  SD
          end,
    {next_state, resume_session, NSD, hibernate}.

maybe_resume_session(NextState, El, StateData) ->
    case {xml:get_tag_attr_s(<<"xmlns">>, El),
          xml:get_tag_attr_s(<<"previd">>, El)} of
        {?NS_STREAM_MGNT_3, SMID} ->
            MaybeSID = mod_stream_management:get_sid(SMID),
            do_resume_session(SMID, El, MaybeSID, StateData);
        {InvalidNS, _} ->
            ?INFO_MSG("ignoring <resume/> element "
                      "with invalid namespace ~s~n", [InvalidNS]),
            fsm_next_state(NextState, StateData)
    end.

do_resume_session(SMID, El, [{_, Pid}], StateData) ->
    try
        {ok, OldState} = ?GEN_FSM:sync_send_event(Pid, resume),
        SID = {now(), self()},
        Conn = get_conn_type(StateData),
        MergedState = merge_state(OldState,
                                  StateData#state{sid = SID, conn = Conn}),
        Priority = get_priority_from_presence(MergedState#state.pres_last),
        Info = [{ip, MergedState#state.ip},
                {conn, MergedState#state.conn},
                {auth_module, MergedState#state.auth_module}],
        ejabberd_sm:open_session(SID,
                                 MergedState#state.user,
                                 MergedState#state.server,
                                 MergedState#state.resource,
                                 Priority, Info),
        ok = mod_stream_management:register_smid(SMID, SID),
        case stream_mgmt_handle_ack(session_established, El, MergedState) of
            {stop, _, _} = Stop ->
                Stop;
            {next_state, session_established, NSD, _} ->
                try
                    Resumed = stream_mgmt_resumed(NSD#state.stream_mgmt_id,
                                                  NSD#state.stream_mgmt_in),
                    send_element(NSD, Resumed),
                    [send_element(NSD, Packet)
                     || {_, _,Packet} <- lists:reverse(NSD#state.stream_mgmt_buffer)],

                    NSD2 = flush_csi_buffer(NSD),

                    fsm_next_state(session_established, NSD2)
                catch
                    %% errors from send_element
                    _:_ ->
                        ?INFO_MSG("resumption error while resending old stanzas entering resume state again smid: ~p~n",[SMID]),
                        maybe_enter_resume_session(SMID, NSD)
                end
        end
    catch
        _:_ ->
            ?WARNING_MSG("resumption error (invalid response from ~p)~n",
                         [Pid]),
            send_element(StateData, stream_mgmt_failed(<<"item-not-found">>)),
            fsm_next_state(wait_for_feature_after_auth, StateData)
    end;

do_resume_session(SMID, _El, [], StateData) ->
    ?WARNING_MSG("no previous session with stream id ~p~n", [SMID]),
    send_element(StateData, stream_mgmt_failed(<<"item-not-found">>)),
    fsm_next_state(wait_for_feature_after_auth, StateData).

merge_state(OldSD, SD) ->
    Preserve = [#state.jid,
                #state.user,
                #state.server,
                #state.resource,
                #state.pres_t,
                #state.pres_f,
                #state.pres_a,
                #state.pres_i,
                #state.pres_last,
                #state.pres_pri,
                #state.pres_timestamp,
                #state.pres_invis,
                #state.privacy_list,
                #state.aux_fields,
                #state.csi_buffer,
                #state.stream_mgmt,
                #state.stream_mgmt_in,
                #state.stream_mgmt_id,
                #state.stream_mgmt_out_acked,
                #state.stream_mgmt_buffer,
                #state.stream_mgmt_buffer_size,
                #state.stream_mgmt_buffer_max,
                #state.stream_mgmt_resume_timeout,
                #state.stream_mgmt_ack_freq],
    Copy = fun(Index, {Stale, Acc}) ->
                   {Stale, setelement(Index, Acc, element(Index, Stale))}
           end,
    element(2, lists:foldl(Copy, {OldSD, SD}, Preserve)).

stream_mgmt_resumed(SMID, Handled) ->
    #xmlel{name = <<"resumed">>,
           attrs = [{<<"xmlns">>, ?NS_STREAM_MGNT_3},
                    {<<"previd">>, SMID},
                    {<<"h">>, integer_to_binary(Handled)}]}.

handover_session(SD) ->
    %% Assert Stream Management is on; otherwise this should not be called.
    true = SD#state.stream_mgmt,
    ejabberd_sm:close_session(SD#state.sid,
                              SD#state.user,
                              SD#state.server,
                              SD#state.resource,
                              resumed),
    {N, Messages} = flush_messages(),
    NewSize = N + SD#state.stream_mgmt_buffer_size,
    NewBuffer = Messages ++ SD#state.stream_mgmt_buffer,
    NSD = SD#state{authenticated = resumed,
                   stream_mgmt_buffer_size = NewSize,
                   stream_mgmt_buffer = NewBuffer},
    {stop, normal, {ok, NSD}, NSD}.

maybe_add_timestamp({F, T, #xmlel{name= <<"message">>}=Packet}=PacketTuple, Timestamp) ->
    Type = xml:get_tag_attr_s(<<"type">>, Packet),
    case Type of
        <<"error">> ->
            PacketTuple;
        <<"headline">> ->
            PacketTuple;
        _ ->
            {F, T, add_timestamp(Timestamp,<<"localhost">>, Packet)}
    end;
maybe_add_timestamp(Packet, _Timestamp) ->
    Packet.

add_timestamp({_,_,Micro} = TimeStamp, Server, Packet) ->
    {D,{H,M,S}} = calendar:now_to_universal_time(TimeStamp),
    Time = {D,{H,M,S, Micro}},
    case xml:get_subtag(Packet, <<"delay">>) of
        false ->
            TimeStampXML = timestamp_xml(Server, Time),
            xml:append_subtags(Packet, [TimeStampXML]);
        _ ->
            Packet
    end.

timestamp_xml(Server, Time) ->
    FromJID = jid:make(<<>>, Server, <<>>),
    jlib:timestamp_to_xml(Time, utc, FromJID, <<"SM Storage">>).

defer_resource_constraint_check(#state{stream_mgmt_constraint_check_tref = undefined} = State)->
    Seconds = timer:seconds(?CONSTRAINT_CHECK_TIMEOUT),
    TRef = erlang:send_after(Seconds, self(), check_buffer_full),
    State#state{stream_mgmt_constraint_check_tref = TRef};
defer_resource_constraint_check(State)->
    State.

sasl_success_stanza(ServerOut) ->
    C = case ServerOut of
            undefined -> [];
            _ -> [#xmlcdata{content = jlib:encode_base64(ServerOut)}]
        end,
    #xmlel{name = <<"success">>,
           attrs = [{<<"xmlns">>, ?NS_SASL}],
           children = C}.

sasl_failure_stanza(Error) when is_binary(Error) ->
    sasl_failure_stanza({Error, undefined});
sasl_failure_stanza({Error, Text}) ->
    #xmlel{name = <<"failure">>,
           attrs = [{<<"xmlns">>, ?NS_SASL}],
           children = [#xmlel{name = Error} | maybe_text_tag(Text)]}.

maybe_text_tag(undefined) -> [];
maybe_text_tag(Text) ->
    [#xmlel{name = <<"text">>,
            children = [#xmlcdata{content = Text}]}].

sasl_challenge_stanza(Challenge) ->
    #xmlel{name = <<"challenge">>,
           attrs = [{<<"xmlns">>, ?NS_SASL}],
           children = Challenge}.

handle_sasl_success(State, Props) ->
    handle_sasl_success(State, Props, undefined).
handle_sasl_success(State, Props, ServerOut) ->
    (State#state.sockmod):reset_stream(State#state.socket),
    send_element(State, sasl_success_stanza(ServerOut)),
    U = proplists:get_value(username, Props, <<>>),
    AuthModule = proplists:get_value(auth_module, Props, <<>>),
    ?INFO_MSG("(~w) Accepted authentication for ~s by ~p",
              [State#state.socket, U, AuthModule]),
    NewState = State#state{
                 streamid = new_id(),
                 authenticated = true,
                 auth_module = AuthModule,
                 user = U},
    {wait_for_stream, NewState}.

handle_sasl_step(#state{server = Server, socket= Sock} = State, StepRes) ->
    case StepRes of
        {ok, Props} ->
            handle_sasl_success(State, Props);
        {ok, Props, ServerOut} ->
            handle_sasl_success(State, Props, ServerOut);
        {continue, ServerOut, NewSASLState} ->
            Challenge  = [#xmlcdata{content = jlib:encode_base64(ServerOut)}],
            send_element(State, sasl_challenge_stanza(Challenge)),
            {wait_for_sasl_response, State#state{sasl_state = NewSASLState}};
        {error, Error, Username} ->
            IP = peerip(State#state.sockmod, Sock),
            ?INFO_MSG("(~w) Failed authentication for ~s@~s from IP ~s (~w)",
                      [Sock, Username, Server, jlib:ip_to_list(IP), IP]),
            ejabberd_hooks:run(auth_failed, Server, [Username, Server]),
            send_element(State, sasl_failure_stanza(Error)),
            {wait_for_feature_before_auth, State};
        {error, Error} ->
            ejabberd_hooks:run(auth_failed, Server, [unknown, Server]),
            send_element(State, sasl_failure_stanza(Error)),
            {wait_for_feature_before_auth, State}
    end.

user_allowed(JID, #state{server = Server, access = Access}) ->
    case acl:match_rule(Server, Access, JID)  of
        allow ->
            open_session_allowed_hook(Server, JID);
        deny ->
            false
    end.

open_session_allowed_hook(Server, JID) ->
    allow == ejabberd_hooks:run_fold(session_opening_allowed_for_user,
                                     Server,
                                     allow, [JID]).<|MERGE_RESOLUTION|>--- conflicted
+++ resolved
@@ -918,14 +918,10 @@
         _NewEl ->
             NewState = maybe_increment_sm_incoming(StateData#state.stream_mgmt,
                                                    StateData),
-<<<<<<< HEAD
-            check_amp_maybe_send(FromJID#jid.lserver, NewState, FromJID, El)
-=======
-            case check_amp(FromJID#jid.lserver, {FromJID, El}) of
-                drop      -> fsm_next_state(session_established, NewState);
-                {_, NewEl} -> process_outgoing_stanza(NewEl, NewState)
+            case mod_amp:check_packet(El, FromJID, initial_check) of
+                drop -> fsm_next_state(session_established, NewState);
+                NewEl -> process_outgoing_stanza(NewEl, NewState)
             end
->>>>>>> b13807d9
     end;
 
 %% We hibernate the process to reduce memory consumption after a
@@ -951,18 +947,6 @@
 session_established(closed, StateData) ->
     ?DEBUG("Session established closed - trying to enter resume_session",[]),
     maybe_enter_resume_session(StateData#state.stream_mgmt_id, StateData).
-
-%%% XEP-0079 (AMP) related
-<<<<<<< HEAD
-check_amp_maybe_send(Host, State, FromJID, El) ->
-    case mod_amp:check_packet(El, FromJID, initial_check) of
-        drop -> fsm_next_state(session_established, State);
-        NewEl -> session_established2(NewEl, State)
-    end.
-=======
-check_amp(Host, {_FromJID, _El} = HookData) ->
-    ejabberd_hooks:run_fold(amp_check_packet, Host, HookData, []).
->>>>>>> b13807d9
 
 %% @doc Process packets sent by user (coming from user on c2s XMPP
 %% connection)
@@ -1162,34 +1146,8 @@
     handle_broadcast_result(handle_routed_broadcast(Broadcast, StateData), StateName, StateData);
 handle_info({route, From, To, Packet}, StateName, StateData) ->
     ejabberd_hooks:run(c2s_loop_debug, [{route, From, To, Packet}]),
-<<<<<<< HEAD
-    case Packet#xmlel.name of
-        <<"broadcast">> ->
-            self() ! legacy_packet_to_broadcast(Packet),
-            fsm_next_state(StateName, StateData);
-        PacketName ->
-            case handle_routed(PacketName, From, To, Packet, StateData) of
-                {true, NewAttrs, NewState} ->
-                    Attrs2 = jlib:replace_from_to_attrs(jid:to_binary(From),
-                                                        jid:to_binary(To),
-                                                        NewAttrs),
-                    FixedPacket = Packet#xmlel{attrs = Attrs2},
-                    ejabberd_hooks:run(user_receive_packet,
-                                       StateData#state.server,
-                                       [StateData#state.jid, From, To, FixedPacket]),
-                    maybe_csi_inactive_optimisation({From, To, FixedPacket}, NewState, StateName);
-
-                {false, _NewAttrs, NewState} ->
-                    mod_amp:check_packet(Packet, From, failed),
-                    fsm_next_state(StateName, NewState)
-            end
-    end;
-=======
     Name = Packet#xmlel.name,
-    Resp = process_incoming_stanza(Name, From, To, Packet, StateName, StateData),
-    Resp;
-%%    fsm_next_state(StateName, NewState);
->>>>>>> b13807d9
+    process_incoming_stanza(Name, From, To, Packet, StateName, StateData);
 handle_info({'DOWN', Monitor, _Type, _Object, _Info}, _StateName, StateData)
   when Monitor == StateData#state.socket_monitor ->
     maybe_enter_resume_session(StateData#state.stream_mgmt_id, StateData);
