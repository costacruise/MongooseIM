--- conflicted
+++ resolved
@@ -49,21 +49,15 @@
     ok.
 
 get_roster(User, Domain) ->
-<<<<<<< HEAD
-    io:format("~p ~p ~n~n", [User, Domain]),
     Opts = ejabberd_config:get_local_option(http_roster_opts, ?HOST),
     Address = proplists:get_value(address, Opts),
     Port = proplists:get_value(port, Opts),
     Path = proplists:get_value(path, Opts, <<"/roster/">>),
     URL = "http://"++Address++":"++Port,
-=======
-    %% TODO fetch from config
-    URL = "http://localhost:7654",
->>>>>>> 565762e5
     Options = [],
 
     {ok, Client} = fusco:start(URL, Options),
-    {ok, Response} = fusco:request(Client, <<"/roster/",Domain/binary,"/",User/binary>>, "GET", [], [], 1, 1000),
+    {ok, Response} = fusco:request(Client, <<Path/binary,Domain/binary,"/",User/binary>>, "GET", [], [], 1, 1000),
     DecodedJson = mochijson2:decode(body(Response)),
     Contacts = extract_contacts(DecodedJson),
     ProplistToRoster = fun(Contact) -> proplist_to_roster(User, Domain, Contact) end,
