%%%----------------------------------------------------------------------
%%% File    : xml_stream.erl
%%% Author  : Alexey Shchepin <alexey@process-one.net>
%%% Purpose : Parse XML streams
%%% Created : 17 Nov 2002 by Alexey Shchepin <alexey@process-one.net>
%%%
%%%
%%% ejabberd, Copyright (C) 2002-2011   ProcessOne
%%%
%%% This program is free software; you can redistribute it and/or
%%% modify it under the terms of the GNU General Public License as
%%% published by the Free Software Foundation; either version 2 of the
%%% License, or (at your option) any later version.
%%%
%%% This program is distributed in the hope that it will be useful,
%%% but WITHOUT ANY WARRANTY; without even the implied warranty of
%%% MERCHANTABILITY or FITNESS FOR A PARTICULAR PURPOSE.  See the GNU
%%% General Public License for more details.
%%%
%%% You should have received a copy of the GNU General Public License
%%% along with this program; if not, write to the Free Software
%%% Foundation, Inc., 59 Temple Place, Suite 330, Boston, MA
%%% 02111-1307 USA
%%%
%%%----------------------------------------------------------------------

-module(xml_stream).
-author('alexey@process-one.net').

-export([new/2,
         parse/2,
         close/1,
         parse_element/1]).

-define(XML_START, 0).
-define(XML_END,   1).
-define(XML_CDATA, 2).
-define(XML_ERROR, 3).

-define(PARSE_COMMAND, 0).
-define(PARSE_FINAL_COMMAND, 1).

-include("jlib.hrl").
-record(xml_stream_state, {callback_pid :: pid(),
                           port,
                           stack,
                           size :: non_neg_integer(),
                           maxsize :: non_neg_integer()
                         }).
-type xmlstreamstate() :: #xml_stream_state{}.

-spec process_data(pid(), _, {0..3, _}) -> any().
process_data(CallbackPid, Stack, Data) ->
    case Data of
        {?XML_START, {Name, Attrs}} ->
            if
                Stack == [] ->
                    catch gen_fsm:send_event(CallbackPid,
                                             {xmlstreamstart, Name, Attrs});
                true ->
                    ok
            end,
            [#xmlel{name = Name, attrs = Attrs} | Stack];
        {?XML_END, EndName} ->
            case Stack of
                [XE = #xmlel{children = Els} | Tail] ->
                    NewEl = XE#xmlel{children = lists:reverse(Els)},
                    case Tail of
                        [] ->
                            catch gen_fsm:send_event(CallbackPid,
                                                     {xmlstreamend, EndName}),
                            Tail;
                        [_] ->
                            catch gen_fsm:send_event(CallbackPid,
                                                     {xmlstreamelement, NewEl}),
                            Tail;
                        [XE1 = #xmlel{children = Els1} | Tail1] ->
                            [XE1#xmlel{children = [NewEl | Els1]} |
                           Tail1]
                    end
            end;
        {?XML_CDATA, CData} ->
            case Stack of
                [El] ->
                    [El];
                %% Merge CDATA nodes if they are contiguous
                %% This does not change the semantic: the split in
                %% several CDATA nodes depends on the TCP/IP packet
                %% fragmentation
                [XE2 = #xmlel{children = [#xmlcdata{content = PreviousCData}
                                          | Els]} | Tail] ->
                    [XE2#xmlel{children = [#xmlcdata{content = list_to_binary([PreviousCData,
                                                                               CData])}
                                           | Els]} | Tail];
                %% No previous CDATA
                [XE3 = #xmlel{children = Els} | Tail] ->
                    [XE3#xmlel{children = [#xmlcdata{content = CData} | Els]} |
                              Tail];
                [] -> []
            end;
        {?XML_ERROR, Err} ->
            catch gen_fsm:send_event(CallbackPid, {xmlstreamerror, Err})
    end.


-spec new(pid(), non_neg_integer()) -> xmlstreamstate().
new(CallbackPid, MaxSize) ->
    Port = open_port({spawn, expat_erl}, [binary]),
    #xml_stream_state{callback_pid = CallbackPid,
                      port = Port,
                      stack = [],
                      size = 0,
                      maxsize = MaxSize}.


-spec parse(xmlstreamstate(), binary() | string()) -> xmlstreamstate().
parse(#xml_stream_state{callback_pid = CallbackPid,
                        port = Port,
                        stack = Stack,
                        size = Size,
                        maxsize = MaxSize} = State, Str) ->
    StrSize = if
                  is_list(Str) -> length(Str);
                  is_binary(Str) -> size(Str)
              end,
    Res = port_control(Port, ?PARSE_COMMAND, Str),
    {NewStack, NewSize} =
        lists:foldl(
            fun(Data, {St, Sz}) ->
                NewSt = process_data(CallbackPid, St, Data),
                case NewSt of
                    [_] -> {NewSt, 0};
                    _ -> {NewSt, Sz}
                end
            end, {Stack, Size + StrSize}, binary_to_term(Res)),
    if
<<<<<<< HEAD
	NewSize > MaxSize ->
	    catch gen_fsm:send_event(CallbackPid,
				     {xmlstreamerror, <<"XML stanza is too big">>});
	true ->
	    ok
=======
        NewSize > MaxSize ->
            catch gen_fsm:send_event(CallbackPid,
                                     {xmlstreamerror, "XML stanza is too big"});
        true ->
            ok
>>>>>>> 2e072d1e
    end,
    State#xml_stream_state{stack = NewStack, size = NewSize}.


-spec close(xmlstreamstate()) -> 'true'.
close(#xml_stream_state{port = Port}) ->
    port_close(Port).


-spec parse_element(string() | binary()) -> any().
parse_element(Str) ->
    Port = open_port({spawn, expat_erl}, [binary]),
    Res = port_control(Port, ?PARSE_FINAL_COMMAND, Str),
    port_close(Port),
    process_element_events(binary_to_term(Res)).


-spec process_element_events(list()) -> {'error',_} | jlib:xmlel().
process_element_events(Events) ->
    process_element_events(Events, []).


-spec process_element_events(list(), _Stack) -> {'error',_} | jlib:xmlel().
process_element_events([], _Stack) ->
    {error, parse_error};
process_element_events([Event | Events], Stack) ->
    case Event of
        {?XML_START, {Name, Attrs}} ->
            process_element_events(
                Events, [#xmlel{name = Name, attrs = Attrs} | Stack]);
        {?XML_END, _EndName} ->
            case Stack of
                [XE = #xmlel{children = Els} | Tail] ->
                    NewEl = XE#xmlel{children = lists:reverse(Els)},
                    case Tail of
                        [] ->
                            if
                                Events == [] ->
                                    NewEl;
                                true ->
                                    {error, parse_error}
                            end;
                        [XE1 = #xmlel{children = Els1} | Tail1] ->
                            process_element_events(
                                Events,
                                [XE1#xmlel{children = [NewEl | Els1]} |
                                    Tail1])
                    end
            end;
        {?XML_CDATA, CData} ->
            case Stack of
                [XE2 = #xmlel{children = Els} | Tail] ->
                    process_element_events(
                        Events,
                        [XE2#xmlel{children = [#xmlcdata{content = CData}
                            | Els]} |
                            Tail]);
                [] ->
                    process_element_events(Events, [])
            end;
        {?XML_ERROR, Err} ->
            {error, Err}
    end.
<|MERGE_RESOLUTION|>--- conflicted
+++ resolved
@@ -134,19 +134,11 @@
                 end
             end, {Stack, Size + StrSize}, binary_to_term(Res)),
     if
-<<<<<<< HEAD
-	NewSize > MaxSize ->
-	    catch gen_fsm:send_event(CallbackPid,
-				     {xmlstreamerror, <<"XML stanza is too big">>});
-	true ->
-	    ok
-=======
         NewSize > MaxSize ->
             catch gen_fsm:send_event(CallbackPid,
-                                     {xmlstreamerror, "XML stanza is too big"});
+                                     {xmlstreamerror, <<"XML stanza is too big">>});
         true ->
             ok
->>>>>>> 2e072d1e
     end,
     State#xml_stream_state{stack = NewStack, size = NewSize}.
 
